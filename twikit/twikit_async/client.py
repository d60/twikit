from __future__ import annotations

import asyncio
import io
import json
import warnings
from functools import partial
from typing import Literal

import filetype
from fake_useragent import UserAgent
from httpx import Response

from ..errors import (
    CouldNotTweetError,
    InvalidMediaError,
    TweetNotAvailableError,
    TwitterError,
    UserNotFoundError,
    UserUnavailableError,
    raise_exceptions_from_response,
)
from ..utils import (
    BOOKMARK_FOLDER_TIMELINE_FEATURES,
    COMMUNITY_TWEETS_FEATURES,
    COMMUNITY_NOTE_FEATURES,
    FEATURES,
    JOIN_COMMUNITY_FEATURES,
    LIST_FEATURES,
    TOKEN,
    USER_FEATURES,
    SIMILAR_POSTS_FEATURES,
    NOTE_TWEET_FEATURES,
    Endpoint,
    build_tweet_data,
    build_user_data,
    find_dict,
    flatten_params,
    get_query_id,
    urlencode,
)
from .bookmark import BookmarkFolder
from .community import Community, CommunityMember
from .group import Group, GroupMessage
from .http import HTTPClient
from .list import List
from .message import Message
from .notification import Notification
from .trend import Trend
from .tweet import CommunityNote, Poll, ScheduledTweet, Tweet, tweet_from_data
from .user import User
from .utils import Flow, Result


class Client:
    """
    A client for interacting with the Twitter API.
    Since this class is for asynchronous use,
    methods must be executed using await.

    Examples
    --------
    >>> client = Client(language='en-US')

    >>> await client.login(auth_info_1='example_user', auth_info_2='email@example.com', password='00000000')
    """

    def __init__(self, language: str | None = None, proxies: dict | None = None, **kwargs) -> None:
        self._token = TOKEN
        self.language = language
        self.http = HTTPClient(proxies=proxies, **kwargs)
        self._user_id = None
        self._user_agent = UserAgent().random.strip()
        self._act_as = None

    async def _get_guest_token(self) -> str:
        headers = self._base_headers
        headers.pop('X-Twitter-Active-User')
        headers.pop('X-Twitter-Auth-Type')
        response = (await self.http.post(Endpoint.GUEST_TOKEN, headers=headers, data={})).json()
        guest_token = response['guest_token']
        return guest_token

    @property
    def _base_headers(self) -> dict[str, str]:
        """
        Base headers for Twitter API requests.
        """
        headers = {
            'authorization': f'Bearer {self._token}',
            'content-type': 'application/json',
            'X-Twitter-Auth-Type': 'OAuth2Session',
            'X-Twitter-Active-User': 'yes',
            'Referer': 'https://twitter.com/',
            'User-Agent': self._user_agent,
        }

        if self.language is not None:
            headers['Accept-Language'] = self.language
            headers['X-Twitter-Client-Language'] = self.language

        csrf_token = self._get_csrf_token()
        if csrf_token is not None:
            headers['X-Csrf-Token'] = csrf_token
        if self._act_as is not None:
            headers['X-Act-As-User-Id'] = self._act_as
        return headers

    def _get_csrf_token(self) -> str:
        """
        Retrieves the Cross-Site Request Forgery (CSRF) token from the
        current session's cookies.

        Returns
        -------
        :class:`str`
            The CSRF token as a string.
        """
        return self.http.client.cookies.get('ct0')

    async def login(
        self,
        *,
        auth_info_1: str,
        auth_info_2: str | None = None,
        password: str,
    ) -> dict:
        """
        Logs into the account using the specified login information.
        `auth_info_1` and `password` are required parameters.
        `auth_info_2` is optional and can be omitted, but it is
        recommended to provide if available.
        The order in which you specify authentication information
        (auth_info_1 and auth_info_2) is flexible.

        Parameters
        ----------
        auth_info_1 : :class:`str`
            The first piece of authentication information,
            which can be a username, email address, or phone number.
        auth_info_2 : :class:`str`, default=None
            The second piece of authentication information,
            which is optional but recommended to provide.
            It can be a username, email address, or phone number.
        password : :class:`str`
            The password associated with the account.

        Examples
        --------
        >>> await client.login(auth_info_1='example_user', auth_info_2='email@example.com', password='00000000')
        """
        self.http.client.cookies.clear()
        guest_token = await self._get_guest_token()
        headers = self._base_headers | {'x-guest-token': guest_token}
        headers.pop('X-Twitter-Active-User')
        headers.pop('X-Twitter-Auth-Type')

        flow = Flow(self, Endpoint.LOGIN_FLOW, headers)

        await flow.execute_task(params={'flow_name': 'login'})
        await flow.execute_task()
        await flow.execute_task(
            {
                'subtask_id': 'LoginEnterUserIdentifierSSO',
                'settings_list': {
                    'setting_responses': [
                        {'key': 'user_identifier', 'response_data': {'text_data': {'result': auth_info_1}}}
                    ],
                    'link': 'next_link',
                },
            }
        )

        if flow.task_id == 'LoginEnterAlternateIdentifierSubtask':
            await flow.execute_task(
                {
                    'subtask_id': 'LoginEnterAlternateIdentifierSubtask',
                    'enter_text': {'text': auth_info_2, 'link': 'next_link'},
                }
            )

        await flow.execute_task(
            {'subtask_id': 'LoginEnterPassword', 'enter_password': {'password': password, 'link': 'next_link'}}
        )

        await flow.execute_task(
            {
                'subtask_id': 'AccountDuplicationCheck',
                'check_logged_in_account': {'link': 'AccountDuplicationCheck_false'},
            }
        )

        if not flow.response['subtasks']:
            return

        self._user_id = find_dict(flow.response, 'id_str')[0]

        if flow.task_id == 'LoginTwoFactorAuthChallenge':
            print(find_dict(flow.response, 'secondary_text')[0]['text'])

            await flow.execute_task(
                {
                    'subtask_id': 'LoginTwoFactorAuthChallenge',
                    'enter_text': {'text': input('>>> '), 'link': 'next_link'},
                }
            )

        if flow.task_id == 'LoginAcid':
            print(find_dict(flow.response, 'secondary_text')[0]['text'])

            await flow.execute_task(
                {'subtask_id': 'LoginAcid', 'enter_text': {'text': input('>>> '), 'link': 'next_link'}}
            )

        return flow.response

    async def logout(self) -> Response:
        """
        Logs out of the currently logged-in account.
        """
        response = await self.http.post(Endpoint.LOGOUT, headers=self._base_headers)
        return response

    async def user_id(self) -> str:
        """
        Retrieves the user ID associated with the authenticated account.
        """
        if self._user_id is not None:
            return self._user_id
        response = (await self.http.get(Endpoint.SETTINGS, headers=self._base_headers)).json()
        screen_name = response['screen_name']
        self._user_id = (await self.get_user_by_screen_name(screen_name)).id
        return self._user_id

    async def user(self) -> User:
        """
        Retrieve detailed information about the authenticated user.
        """
        return await self.get_user_by_id(await self.user_id())

    def get_cookies(self) -> dict:
        """
        Get the cookies.
        You can skip the login procedure by loading the saved cookies
        using the :func:`set_cookies` method.

        Examples
        --------
        >>> client.get_cookies()

        See Also
        --------
        .set_cookies
        .load_cookies
        .save_cookies
        """
        return dict(self.http.client.cookies)

    def save_cookies(self, path: str) -> None:
        """
        Save cookies to file in json format.
        You can skip the login procedure by loading the saved cookies
        using the :func:`load_cookies` method.

        Parameters
        ----------
        path : :class:`str`
            The path to the file where the cookie will be stored.

        Examples
        --------
        >>> client.save_cookies('cookies.json')

        See Also
        --------
        .load_cookies
        .get_cookies
        .set_cookies
        """
        with open(path, 'w', encoding='utf-8') as f:
            json.dump(self.get_cookies(), f)

    def set_cookies(self, cookies: dict, clear_cookies: bool = False) -> None:
        """
        Sets cookies.
        You can skip the login procedure by loading a saved cookies.

        Parameters
        ----------
        cookies : :class:`dict`
            The cookies to be set as key value pair.

        Examples
        --------
        >>> with open('cookies.json', 'r', encoding='utf-8') as f:
        ...     client.set_cookies(json.load(f))

        See Also
        --------
        .get_cookies
        .load_cookies
        .save_cookies
        """
        if clear_cookies:
            self.http.client.cookies.clear()
        self.http.client.cookies.update(cookies)

    def load_cookies(self, path: str) -> None:
        """
        Loads cookies from a file.
        You can skip the login procedure by loading a saved cookies.

        Parameters
        ----------
        path : :class:`str`
            Path to the file where the cookie is stored.

        Examples
        --------
        >>> client.load_cookies('cookies.json')

        See Also
        --------
        .get_cookies
        .save_cookies
        .set_cookies
        """
        with open(path, 'r', encoding='utf-8') as f:
            self.set_cookies(json.load(f))

    def set_delegate_account(self, user_id: str | None) -> None:
        """
        Sets the account to act as.

        Parameters
        ----------
        user_id : :class:`str` | None
            The user ID of the account to act as.
            Set to None to clear the delegated account.
        """
        self._act_as = user_id

    async def _search(self, query: str, product: str, count: int, cursor: str | None) -> dict:
        """
        Base search function.
        """
        variables = {'rawQuery': query, 'count': count, 'querySource': 'typed_query', 'product': product}
        if cursor is not None:
            variables['cursor'] = cursor
        params = flatten_params({'variables': variables, 'features': FEATURES})
        response = (await self.http.get(Endpoint.SEARCH_TIMELINE, params=params, headers=self._base_headers)).json()

        return response

    async def search_tweet(
        self, query: str, product: Literal['Top', 'Latest', 'Media'], count: int = 20, cursor: str | None = None
    ) -> Result[Tweet]:
        """
        Searches for tweets based on the specified query and
        product type.

        Parameters
        ----------
        query : :class:`str`
            The search query.
        product : {'Top', 'Latest', 'Media'}
            The type of tweets to retrieve.
        count : :class:`int`, default=20
            The number of tweets to retrieve, between 1 and 20.
        cursor : :class:`str`, default=20
            Token to retrieve more tweets.

        Returns
        -------
        Result[:class:`Tweet`]
            An instance of the `Result` class containing the
            search results.

        Examples
        --------
        >>> tweets = await client.search_tweet('query', 'Top')
        >>> for tweet in tweets:
        ...     print(tweet)
        <Tweet id="...">
        <Tweet id="...">
        ...
        ...

        >>> more_tweets = await tweets.next()  # Retrieve more tweets
        >>> for tweet in more_tweets:
        ...     print(tweet)
        <Tweet id="...">
        <Tweet id="...">
        ...
        ...

        >>> # Retrieve previous tweets
        >>> previous_tweets = await tweets.previous()
        """
        product = product.capitalize()

        response = await self._search(query, product, count, cursor)
        instructions = find_dict(response, 'instructions')
        if not instructions:
            return Result([])
        instructions = instructions[0]

        if product == 'Media' and cursor is not None:
            items = find_dict(instructions, 'moduleItems')[0]
        else:
            items_ = find_dict(instructions, 'entries')
            if items_:
                items = items_[0]
            else:
                items = []
            if product == 'Media':
                if 'items' in items[0]['content']:
                    items = items[0]['content']['items']
                else:
                    items = []

        next_cursor = None
        previous_cursor = None

        results = []
        for item in items:
            if item['entryId'].startswith('cursor-bottom'):
                next_cursor = item['content']['value']
            if item['entryId'].startswith('cursor-top'):
                previous_cursor = item['content']['value']
            if not item['entryId'].startswith(('tweet', 'search-grid')):
                continue

            tweet = tweet_from_data(self, item)
            if tweet is not None:
                results.append(tweet)

        if next_cursor is None:
            if product == 'Media':
                entries = find_dict(instructions, 'entries')[0]
                next_cursor = entries[-1]['content']['value']
                previous_cursor = entries[-2]['content']['value']
            else:
                next_cursor = instructions[-1]['entry']['content']['value']
                previous_cursor = instructions[-2]['entry']['content']['value']

        return Result(
            results,
            partial(self.search_tweet, query, product, count, next_cursor),
            next_cursor,
            partial(self.search_tweet, query, product, count, previous_cursor),
            previous_cursor,
        )

    async def search_user(self, query: str, count: int = 20, cursor: str | None = None) -> Result[User]:
        """
        Searches for users based on the provided query.

        Parameters
        ----------
        query : :class:`str`
            The search query for finding users.
        count : :class:`int`, default=20
            The number of users to retrieve in each request.
        cursor : :class:`str`, default=None
            Token to retrieve more users.

        Returns
        -------
        Result[:class:`User`]
            An instance of the `Result` class containing the
            search results.

        Examples
        --------
        >>> result = await client.search_user('query')
        >>> for user in result:
        ...     print(user)
        <User id="...">
        <User id="...">
        ...
        ...

        >>> more_results = await result.next()  # Retrieve more search results
        >>> for user in more_results:
        ...     print(user)
        <User id="...">
        <User id="...">
        ...
        ...
        """
        response = await self._search(query, 'People', count, cursor)
        items = find_dict(response, 'entries')[0]
        next_cursor = items[-1]['content']['value']

        results = []
        for item in items:
            if 'itemContent' not in item['content']:
                continue
            user_info = find_dict(item, 'result')[0]
            results.append(User(self, user_info))

        return Result(results, partial(self.search_user, query, count, next_cursor), next_cursor)

    async def get_similar_tweets(self, tweet_id: str) -> list[Tweet]:
        """
        Retrieves tweets similar to the specified tweet (Twitter premium only).

        Parameters
        ----------
        tweet_id : :class:`str`
            The ID of the tweet for which similar tweets are to be retrieved.

        Returns
        -------
        list[:class:`Tweet`]
            A list of Tweet objects representing tweets
            similar to the specified tweet.
        """
        params = flatten_params({'variables': {'tweet_id': tweet_id}, 'features': SIMILAR_POSTS_FEATURES})
        response = (await self.http.get(Endpoint.SIMILAR_POSTS, params=params, headers=self._base_headers)).json()
        items_ = find_dict(response, 'entries')
        results = []
        if not items_:
            return results

        for item in items_[0]:
            if not item['entryId'].startswith('tweet'):
                continue

            tweet = tweet_from_data(self, item)
            if tweet is not None:
                results.append(tweet)

        return results

    async def upload_media(
        self,
        source: str | bytes,
        wait_for_completion: bool = False,
        status_check_interval: float = 1.0,
        media_type: str | None = None,
        media_category: str | None = None,
<<<<<<< HEAD
=======
        is_long_video: bool = False
>>>>>>> 6a5f17fb
    ) -> str:
        """
        Uploads media to twitter.

        Parameters
        ----------
        source : :class:`str` | :class:`bytes`
            The source of the media to be uploaded.
            It can be either a file path or bytes of the media content.
        wait_for_completion : :class:`bool`, default=False
            Whether to wait for the completion of the media upload process.
        status_check_interval : :class:`float`, default=1.0
            The interval (in seconds) to check the status of the
            media upload process.
        media_type : :class:`str`, default=None
            The MIME type of the media.
            If not specified, it will be guessed from the source.
        media_category : :class:`str`, default=None
            The media category.
        is_long_video : :class:`bool`, default=False
            If this is True, videos longer than 2:20 can be uploaded.
            (Twitter Premium only)

        Returns
        -------
        :class:`str`
            The media ID of the uploaded media.

        Examples
        --------
        Videos, images and gifs can be uploaded.

        >>> media_id_1 = await client.upload_media(
        ...     'media1.jpg',
        ... )

        >>> media_id_2 = await client.upload_media('media2.mp4', wait_for_completion=True)

        >>> media_id_3 = await client.upload_media(
        ...     'media3.gif',
        ...     wait_for_completion=True,
        ...     media_category='tweet_gif',  # media_category must be specified
        ... )
        """
        if not isinstance(wait_for_completion, bool):
            raise TypeError('wait_for_completion must be bool,' f' not {wait_for_completion.__class__.__name__}')

        if isinstance(source, str):
            # If the source is a path
            with open(source, 'rb') as file:
                binary = file.read()
        elif isinstance(source, bytes):
            # If the source is bytes
            binary = source

        if media_type is None:
            # Guess mimetype if not specified
            media_type = filetype.guess(binary).mime

        if wait_for_completion:
            if media_type == 'image/gif':
                if media_category is None:
                    raise TwitterError(
                        '`media_category` must be specified to check the '
                        "upload status of gif images ('dm_gif' or 'tweet_gif')"
                    )
            elif media_type.startswith('image'):
                # Checking the upload status of an image is impossible.
                wait_for_completion = False

        if is_long_video:
            endpoint = Endpoint.UPLOAD_MEDIA_2
        else:
            endpoint = Endpoint.UPLOAD_MEDIA

        total_bytes = len(binary)

        # ============ INIT =============
        params = {'command': 'INIT', 'total_bytes': total_bytes, 'media_type': media_type}
        if media_category is not None:
            params['media_category'] = media_category
<<<<<<< HEAD
        response = (await self.http.post(Endpoint.UPLOAD_MEDIA, params=params, headers=self._base_headers)).json()
=======
        response = (await self.http.post(
            endpoint,
            params=params,
            headers=self._base_headers
        )).json()
>>>>>>> 6a5f17fb
        media_id = response['media_id']
        # =========== APPEND ============
        segment_index = 0
        bytes_sent = 0
        MAX_SEGMENT_SIZE = 8 * 1024 * 1024  # The maximum segment size is 8 MB
        tasks = []
        chunk_streams: list[io.BytesIO] = []

        while bytes_sent < total_bytes:
            chunk = binary[bytes_sent : bytes_sent + MAX_SEGMENT_SIZE]
            chunk_stream = io.BytesIO(chunk)
            params = {
                'command': 'APPEND',
                'media_id': media_id,
                'segment_index': segment_index,
            }
            headers = self._base_headers
            headers.pop('content-type')
            files = {
                'media': (
                    'blob',
                    chunk_stream,
                    'application/octet-stream',
                )
            }

<<<<<<< HEAD
            coro = self.http.post(Endpoint.UPLOAD_MEDIA, params=params, headers=headers, files=files)
=======
            coro = self.http.post(
                endpoint,
                params=params,
                headers=headers,
                files=files
            )
>>>>>>> 6a5f17fb
            tasks.append(asyncio.create_task(coro))
            chunk_streams.append(chunk_stream)

            segment_index += 1
            bytes_sent += len(chunk)

        gather = asyncio.gather(*tasks)
        await gather

        # Close chunk streams
        for chunk_stream in chunk_streams:
            chunk_stream.close()

        # ========== FINALIZE ===========
        params = {
            'command': 'FINALIZE',
            'media_id': media_id,
        }
        await self.http.post(
            endpoint,
            params=params,
            headers=self._base_headers,
        )

        if wait_for_completion:
            while True:
                state = await self.check_media_status(media_id)
                processing_info = state['processing_info']
                if 'error' in processing_info:
                    raise InvalidMediaError(processing_info['error'].get('message'))
                if processing_info['state'] == 'succeeded':
                    break
                await asyncio.sleep(status_check_interval)

        return media_id

    async def check_media_status(
        self, media_id: str, is_long_video: bool = False
    ) -> dict:
        """
        Check the status of uploaded media.

        Parameters
        ----------
        media_id : :class:`str`
            The media ID of the uploaded media.

        Returns
        -------
        dict
            A dictionary containing information about the status of
            the uploaded media.
        """
<<<<<<< HEAD
        params = {'command': 'STATUS', 'media_id': media_id}
        response = (await self.http.get(Endpoint.UPLOAD_MEDIA, params=params, headers=self._base_headers)).json()
=======
        params = {
            'command': 'STATUS',
            'media_id': media_id
        }
        if is_long_video:
            endpoint = Endpoint.UPLOAD_MEDIA_2
        else:
            endpoint = Endpoint.UPLOAD_MEDIA
        response = (await self.http.get(
            endpoint,
            params=params,
            headers=self._base_headers
        )).json()
>>>>>>> 6a5f17fb
        return response

    async def create_media_metadata(
        self,
        media_id: str,
        alt_text: str | None = None,
        sensitive_warning: list[Literal['adult_content', 'graphic_violence', 'other']] = None,
    ) -> Response:
        """
        Adds metadata to uploaded media.

        Parameters
        ----------
        media_id : :class:`str`
            The media id for which to create metadata.
        alt_text : :class:`str` | None, default=None
            Alternative text for the media.
        sensitive_warning : list{'adult_content', 'graphic_violence', 'other'}
            A list of sensitive content warnings for the media.

        Returns
        -------
        :class:`httpx.Response`
            Response returned from twitter api.

        Examples
        --------
        >>> media_id = await client.upload_media('media.jpg')
        >>> await client.create_media_metadata(media_id, alt_text='This is a sample media', sensitive_warning=['other'])
        >>> await client.create_tweet(media_ids=[media_id])
        """
        data = {'media_id': media_id}
        if alt_text is not None:
            data['alt_text'] = {'text': alt_text}
        if sensitive_warning is not None:
            data['sensitive_media_warning'] = sensitive_warning
        return await self.http.post(Endpoint.CREATE_MEDIA_METADATA, json=data, headers=self._base_headers)

    async def get_media(self, url: str) -> bytes:
        """Retrieves media bytes.

        Parameters
        ----------
        url : str
            Media URL
        """
        return (await self.http.get(url, headers=self._base_headers)).content

    async def create_poll(self, choices: list[str], duration_minutes: int) -> str:
        """
        Creates a poll and returns card-uri.

        Parameters
        ----------
        choices : list[:class:`str`]
            A list of choices for the poll. Maximum of 4 choices.
        duration_minutes : :class:`int`
            The duration of the poll in minutes.

        Returns
        -------
        :class:`str`
            The URI of the created poll card.

        Examples
        --------
        Create a poll with three choices lasting for 60 minutes:

        >>> choices = ['Option A', 'Option B', 'Option C']
        >>> duration_minutes = 60
        >>> card_uri = await client.create_poll(choices, duration_minutes)
        >>> print(card_uri)
        'card://0000000000000000000'
        """
        card_data = {
            'twitter:card': f'poll{len(choices)}choice_text_only',
            'twitter:api:api:endpoint': '1',
            'twitter:long:duration_minutes': duration_minutes,
        }

        for i, choice in enumerate(choices, 1):
            card_data[f'twitter:string:choice{i}_label'] = choice

        data = urlencode({'card_data': card_data})
        headers = self._base_headers | {'content-type': 'application/x-www-form-urlencoded'}
        response = (
            await self.http.post(
                Endpoint.CREATE_CARD,
                data=data,
                headers=headers,
            )
        ).json()

        return response['card_uri']

    async def vote(self, selected_choice: str, card_uri: str, tweet_id: str, card_name: str) -> Poll:
        """
        Vote on a poll with the selected choice.
        Parameters
        ----------
        selected_choice : :class:`str`
            The label of the selected choice for the vote.
        card_uri : :class:`str`
            The URI of the poll card.
        tweet_id : :class:`str`
            The ID of the original tweet containing the poll.
        card_name : :class:`str`
            The name of the poll card.
        Returns
        -------
        :class:`Poll`
            The Poll object representing the updated poll after voting.
        """
        data = urlencode(
            {
                'twitter:string:card_uri': card_uri,
                'twitter:long:original_tweet_id': tweet_id,
                'twitter:string:response_card_name': card_name,
                'twitter:string:cards_platform': 'Web-12',
                'twitter:string:selected_choice': selected_choice,
            }
        )
        headers = self._base_headers | {'content-type': 'application/x-www-form-urlencoded'}
        response = (await self.http.post(Endpoint.VOTE, data=data, headers=headers)).json()

        card_data = {'rest_id': response['card']['url'], 'legacy': response['card']}
        return Poll(self, card_data, None)

    async def create_tweet(
        self,
        text: str = '',
        media_ids: list[str] | None = None,
        poll_uri: str | None = None,
        reply_to: str | None = None,
        conversation_control: Literal['followers', 'verified', 'mentioned'] | None = None,
        attachment_url: str | None = None,
        community_id: str | None = None,
        share_with_followers: bool = False,
        is_note_tweet: bool = False,
        richtext_options: list[dict] = None,
        edit_tweet_id: str | None = None,
    ) -> Tweet:
        """
        Creates a new tweet on Twitter with the specified
        text, media, and poll.

        Parameters
        ----------
        text : :class:`str`, default=''
            The text content of the tweet.
        media_ids : list[:class:`str`], default=None
            A list of media IDs or URIs to attach to the tweet.
            media IDs can be obtained by using the `upload_media` method.
        poll_uri : :class:`str`, default=None
            The URI of a Twitter poll card to attach to the tweet.
            Poll URIs can be obtained by using the `create_poll` method.
        reply_to : :class:`str`, default=None
            The ID of the tweet to which this tweet is a reply.
        conversation_control : {'followers', 'verified', 'mentioned'}
            The type of conversation control for the tweet:
            - 'followers': Limits replies to followers only.
            - 'verified': Limits replies to verified accounts only.
            - 'mentioned': Limits replies to mentioned accounts only.
        attachment_url : :class:`str`
            URL of the tweet to be quoted.
        is_note_tweet : :class:`bool`, default=False
            If this option is set to True, tweets longer than 280 characters
            can be posted (Twitter Premium only).
        richtext_options : list[:class:`dict`], default=None
            Options for decorating text (Twitter Premium only).
        edit_tweet_id : :class:`str` | None, default=None
            ID of the tweet to edit (Twitter Premium only).

        Raises
        ------
        :exc:`DuplicateTweet` : If the tweet is a duplicate of another tweet.

        Returns
        -------
        :class:`Tweet`
            The Created Tweet.

        Examples
        --------
        Create a tweet with media:

        >>> tweet_text = 'Example text'
        >>> media_ids = [await client.upload_media('image1.png'), await client.upload_media('image2.png')]
        >>> await client.create_tweet(tweet_text, media_ids=media_ids)

        Create a tweet with a poll:

        >>> tweet_text = 'Example text'
        >>> poll_choices = ['Option A', 'Option B', 'Option C']
        >>> duration_minutes = 60
        >>> poll_uri = await client.create_poll(poll_choices, duration_minutes)
        >>> await client.create_tweet(tweet_text, poll_uri=poll_uri)

        See Also
        --------
        .upload_media
        .create_poll
        """
        media_entities = [{'media_id': media_id, 'tagged_users': []} for media_id in (media_ids or [])]
        variables = {
            'tweet_text': text,
            'dark_request': False,
            'media': {'media_entities': media_entities, 'possibly_sensitive': False},
            'semantic_annotation_ids': [],
        }

        if poll_uri is not None:
            variables['card_uri'] = poll_uri

        if reply_to is not None:
            variables['reply'] = {'in_reply_to_tweet_id': reply_to, 'exclude_reply_user_ids': []}

        if conversation_control is not None:
            conversation_control = conversation_control.lower()
            limit_mode = {'followers': 'Community', 'verified': 'Verified', 'mentioned': 'ByInvitation'}[
                conversation_control
            ]
            variables['conversation_control'] = {'mode': limit_mode}

        if attachment_url is not None:
            variables['attachment_url'] = attachment_url

        if community_id is not None:
            variables['semantic_annotation_ids'] = [{'entity_id': community_id, 'group_id': '8', 'domain_id': '31'}]
            variables['broadcast'] = share_with_followers

        if richtext_options is not None:
            is_note_tweet = True
            variables['richtext_options'] = {'richtext_tags': richtext_options}
        if edit_tweet_id is not None:
            variables['edit_options'] = {'previous_tweet_id': edit_tweet_id}

        if is_note_tweet:
            endpoint = Endpoint.CREATE_NOTE_TWEET
            features = NOTE_TWEET_FEATURES
        else:
            endpoint = Endpoint.CREATE_TWEET
            features = FEATURES
        data = {
            'variables': variables,
            'queryId': get_query_id(Endpoint.CREATE_TWEET),
            'features': features,
        }
        response = (
            await self.http.post(
                endpoint,
                json=data,
                headers=self._base_headers,
            )
        ).json()

        _result = find_dict(response, 'result')
        if not _result:
            raise_exceptions_from_response(response['errors'])
            raise CouldNotTweetError(response['errors'][0] if response['errors'] else 'Failed to post a tweet.')

        tweet_info = _result[0]
        user_info = tweet_info['core']['user_results']['result']
        return Tweet(self, tweet_info, User(self, user_info))

    async def create_scheduled_tweet(
        self,
        scheduled_at: int,
        text: str = '',
        media_ids: list[str] | None = None,
    ) -> str:
        """
        Schedules a tweet to be posted at a specified timestamp.

        Parameters
        ----------
        scheduled_at : :class:`int`
            The timestamp when the tweet should be scheduled for posting.
        text : :class:`str`, default=''
            The text content of the tweet, by default an empty string.
        media_ids : list[:class:`str`], default=None
            A list of media IDs to be attached to the tweet, by default None.

        Returns
        -------
        :class:`str`
            The ID of the scheduled tweet.

        Examples
        --------
        Create a tweet with media:

        >>> scheduled_time = int(time.time()) + 3600  # One hour from now
        >>> tweet_text = 'Example text'
        >>> media_ids = [await client.upload_media('image1.png'), await client.upload_media('image2.png')]
        >>> await client.create_scheduled_tweet(
        ...     scheduled_time
        ...     tweet_text,
        ...     media_ids=media_ids
        ... )
        """
        variables = {
            'post_tweet_request': {
                'auto_populate_reply_metadata': False,
                'status': text,
                'exclude_reply_user_ids': [],
                'media_ids': media_ids,
            },
            'execute_at': scheduled_at,
        }
        data = {
            'variables': variables,
            'queryId': get_query_id(Endpoint.CREATE_SCHEDULED_TWEET),
        }
        response = (
            await self.http.post(
                Endpoint.CREATE_SCHEDULED_TWEET,
                json=data,
                headers=self._base_headers,
            )
        ).json()
        return response['data']['tweet']['rest_id']

    async def delete_tweet(self, tweet_id: str) -> Response:
        """Deletes a tweet.

        Parameters
        ----------
        tweet_id : :class:`str`
            ID of the tweet to be deleted.

        Returns
        -------
        :class:`httpx.Response`
            Response returned from twitter api.

        Examples
        --------
        >>> tweet_id = '0000000000'
        >>> await delete_tweet(tweet_id)
        """
        data = {
            'variables': {'tweet_id': tweet_id, 'dark_request': False},
            'queryId': get_query_id(Endpoint.DELETE_TWEET),
        }
        response = await self.http.post(Endpoint.DELETE_TWEET, json=data, headers=self._base_headers)
        return response

    async def get_user_by_screen_name(self, screen_name: str) -> User:
        """
        Fetches a user by screen name.

        Parameter
        ---------
        screen_name : :class:`str`
            The screen name of the Twitter user.

        Returns
        -------
        :class:`User`
            An instance of the User class representing the
            Twitter user.

        Examples
        --------
        >>> target_screen_name = 'example_user'
        >>> user = await client.get_user_by_name(target_screen_name)
        >>> print(user)
        <User id="...">
        """
        variables = {'screen_name': screen_name, 'withSafetyModeUserFields': False}
        params = flatten_params(
            {'variables': variables, 'features': USER_FEATURES, 'fieldToggles': {'withAuxiliaryUserLabels': False}}
        )
        response = (await self.http.get(Endpoint.USER_BY_SCREEN_NAME, params=params, headers=self._base_headers)).json()

        if 'user' not in response['data']:
            raise UserNotFoundError('The user does not exist.')
        user_data = response['data']['user']['result']
        if user_data.get('__typename') == 'UserUnavailable':
            raise UserUnavailableError(user_data.get('message'))

        return User(self, user_data)

    async def get_user_by_id(self, user_id: str) -> User:
        """
        Fetches a user by ID

        Parameter
        ---------
        user_id : :class:`str`
            The ID of the Twitter user.

        Returns
        -------
        :class:`User`
            An instance of the User class representing the
            Twitter user.

        Examples
        --------
        >>> target_screen_name = '000000000'
        >>> user = await client.get_user_by_id(target_screen_name)
        >>> print(user)
        <User id="000000000">
        """
        variables = {'userId': user_id, 'withSafetyModeUserFields': True}
        params = flatten_params({'variables': variables, 'features': USER_FEATURES})
        response = (await self.http.get(Endpoint.USER_BY_REST_ID, params=params, headers=self._base_headers)).json()
        if 'result' not in response['data']['user']:
            raise TwitterError(f'Invalid user id: {user_id}')
        user_data = response['data']['user']['result']
        if user_data.get('__typename') == 'UserUnavailable':
            raise UserUnavailableError(user_data.get('message'))
        return User(self, user_data)

    async def _get_tweet_detail(self, tweet_id: str, cursor: str | None):
        variables = {
            'focalTweetId': tweet_id,
            'with_rux_injections': False,
            'includePromotedContent': True,
            'withCommunity': True,
            'withQuickPromoteEligibilityTweetFields': True,
            'withBirdwatchNotes': True,
            'withVoice': True,
            'withV2Timeline': True,
        }
        if cursor is not None:
            variables['cursor'] = cursor
        params = flatten_params(
            {'variables': variables, 'features': FEATURES, 'fieldToggles': {'withAuxiliaryUserLabels': False}}
        )
        response = (await self.http.get(Endpoint.TWEET_DETAIL, params=params, headers=self._base_headers)).json()
        return response

    async def _get_more_replies(self, tweet_id: str, cursor: str) -> Result[Tweet]:
        response = await self._get_tweet_detail(tweet_id, cursor)
        entries = find_dict(response, 'entries')[0]

        results = []
        for entry in entries:
            if entry['entryId'].startswith(('cursor', 'label')):
                continue
            tweet = tweet_from_data(self, entry)
            if tweet is not None:
                results.append(tweet)

        if entries[-1]['entryId'].startswith('cursor'):
            next_cursor = entries[-1]['content']['itemContent']['value']
            _fetch_next_result = partial(self._get_more_replies, tweet_id, next_cursor)
        else:
            next_cursor = None
            _fetch_next_result = None

        return Result(results, _fetch_next_result, next_cursor)

    async def _show_more_replies(self, tweet_id: str, cursor: str) -> Result[Tweet]:
        response = await self._get_tweet_detail(tweet_id, cursor)
        items = find_dict(response, 'moduleItems')[0]
        results = []
        for item in items:
            if 'tweet' not in item['entryId']:
                continue
            tweet = tweet_from_data(self, item)
            if tweet is not None:
                results.append(tweet)
        return Result(results)

    async def get_tweet_by_id(self, tweet_id: str, cursor: str | None = None) -> Tweet:
        """
        Fetches a tweet by tweet ID.

        Parameters
        ----------
        tweet_id : :class:`str`
            The ID of the tweet.

        Returns
        -------
        :class:`Tweet`
            A Tweet object representing the fetched tweet.

        Examples
        --------
        >>> target_tweet_id = '...'
        >>> tweet = client.get_tweet_by_id(target_tweet_id)
        >>> print(tweet)
        <Tweet id="...">
        """
        response = await self._get_tweet_detail(tweet_id, cursor)

        entries = find_dict(response, 'entries')[0]
        reply_to = []
        replies_list = []
        related_tweets = []
        tweet = None

        for entry in entries:
            if entry['entryId'].startswith('cursor'):
                continue
            tweet_object = tweet_from_data(self, entry)
            if tweet_object is None:
                continue

            if entry['entryId'].startswith('tweetdetailrelatedtweets'):
                related_tweets.append(tweet_object)
                continue

            if entry['entryId'] == f'tweet-{tweet_id}':
                tweet = tweet_object
            else:
                if tweet is None:
                    reply_to.append(tweet_object)
                else:
                    replies = []
                    sr_cursor = None
                    show_replies = None

                    for reply in entry['content']['items'][1:]:
                        if 'tweetcomposer' in reply['entryId']:
                            continue
                        if 'tweet' in reply.get('entryId'):
                            rpl = tweet_from_data(self, reply)
                            if rpl is None:
                                continue
                            replies.append(rpl)
                        if 'cursor' in reply.get('entryId'):
                            sr_cursor = reply['item']['itemContent']['value']
                            show_replies = partial(self._show_more_replies, tweet_id, sr_cursor)
                    tweet_object.replies = Result(replies, show_replies, sr_cursor)
                    replies_list.append(tweet_object)

                    display_type = find_dict(entry, 'tweetDisplayType', True)
                    if display_type and display_type[0] == 'SelfThread':
                        tweet.thread = [tweet_object, *replies]

        if entries[-1]['entryId'].startswith('cursor'):
            # if has more replies
            reply_next_cursor = entries[-1]['content']['itemContent']['value']
            _fetch_more_replies = partial(self._get_more_replies, tweet_id, reply_next_cursor)
        else:
            reply_next_cursor = None
            _fetch_more_replies = None

        tweet.replies = Result(replies_list, _fetch_more_replies, reply_next_cursor)
        tweet.reply_to = reply_to
        tweet.related_tweets = related_tweets

        return tweet

    async def get_scheduled_tweets(self) -> list[ScheduledTweet]:
        """
        Retrieves scheduled tweets.

        Returns
        -------
        list[:class:`ScheduledTweet`]
            List of ScheduledTweet objects representing the scheduled tweets.
        """

        params = flatten_params({'variables': {'ascending': True}})
        response = (
            await self.http.get(Endpoint.FETCH_SCHEDULED_TWEETS, params=params, headers=self._base_headers)
        ).json()
        tweets = find_dict(response, 'scheduled_tweet_list')[0]
        return [ScheduledTweet(self, tweet) for tweet in tweets]

    async def delete_scheduled_tweet(self, tweet_id: str) -> Response:
        """
        Delete a scheduled tweet.

        Parameters
        ----------
        tweet_id : :class:`str`
            The ID of the scheduled tweet to delete.

        Returns
        -------
        :class:`httpx.Response`
            Response returned from twitter api.
        """
        data = {'variables': {'scheduled_tweet_id': tweet_id}, 'queryId': get_query_id(Endpoint.DELETE_SCHEDULED_TWEET)}
        response = await self.http.post(Endpoint.DELETE_SCHEDULED_TWEET, json=data, headers=self._base_headers)
        return response

    async def _get_tweet_engagements(
        self,
        tweet_id: str,
        count: int,
        cursor: str,
        endpoint: str,
    ) -> Result[User]:
        """
        Base function to get tweet engagements.
        """
        variables = {'tweetId': tweet_id, 'count': count, 'includePromotedContent': True}
        if cursor is not None:
            variables['cursor'] = cursor
        params = flatten_params({'variables': variables, 'features': FEATURES})
        response = (await self.http.get(endpoint, params=params, headers=self._base_headers)).json()
        items_ = find_dict(response, 'entries')
        if not items_:
            return Result([])
        items = items_[0]
        next_cursor = items[-1]['content']['value']
        previous_cursor = items[-2]['content']['value']

        results = []
        for item in items:
            if not item['entryId'].startswith('user'):
                continue
            user_info_ = find_dict(item, 'result')
            if not user_info_:
                continue
            user_info = user_info_[0]
            results.append(User(self, user_info))

        return Result(
            results,
            partial(self._get_tweet_engagements, tweet_id, count, next_cursor, endpoint),
            next_cursor,
            partial(self._get_tweet_engagements, tweet_id, count, previous_cursor, endpoint),
            previous_cursor,
        )

    async def get_retweeters(self, tweet_id: str, count: int = 40, cursor: str | None = None) -> Result[User]:
        """
        Retrieve users who retweeted a specific tweet.

        Parameters
        ----------
        tweet_id : :class:`str`
            The ID of the tweet.
        count : int, default=40
            The maximum number of users to retrieve.
        cursor : :class:`str`, default=None
            A string indicating the position of the cursor for pagination.

        Returns
        -------
        Result[:class:`User`]
            A list of users who retweeted the tweet.

        Examples
        --------
        >>> tweet_id = '...'
        >>> retweeters = await client.get_retweeters(tweet_id)
        >>> print(retweeters)
        [<User id="...">, <User id="...">, ..., <User id="...">]

        >>> # Retrieve more retweeters.
        >>> more_retweeters = await retweeters.next()
        >>> print(more_retweeters)
        [<User id="...">, <User id="...">, ..., <User id="...">]
        """
        return await self._get_tweet_engagements(tweet_id, count, cursor, Endpoint.RETWEETERS)

    async def get_favoriters(self, tweet_id: str, count: int = 40, cursor: str | None = None) -> Result[User]:
        """
        Retrieve users who favorited a specific tweet.

        Parameters
        ----------
        tweet_id : :class:`str`
            The ID of the tweet.
        count : int, default=40
            The maximum number of users to retrieve.
        cursor : :class:`str`, default=None
            A string indicating the position of the cursor for pagination.

        Returns
        -------
        Result[:class:`User`]
            A list of users who favorited the tweet.

        Examples
        --------
        >>> tweet_id = '...'
        >>> favoriters = await client.get_favoriters(tweet_id)
        >>> print(favoriters)
        [<User id="...">, <User id="...">, ..., <User id="...">]

        >>> # Retrieve more favoriters.
        >>> more_favoriters = await favoriters.next()
        >>> print(more_favoriters)
        [<User id="...">, <User id="...">, ..., <User id="...">]
        """
        return await self._get_tweet_engagements(tweet_id, count, cursor, Endpoint.FAVORITERS)

    async def get_community_note(self, note_id: str) -> CommunityNote:
        """
        Fetches a community note by ID.

        Parameters
        ----------
        note_id : :class:`str`
            The ID of the community note.

        Returns
        -------
        :class:`CommunityNote`
            A CommunityNote object representing the fetched community note.

        Raises
        ------
        :exc:`TwitterException`
            Invalid note ID.

        Examples
        --------
        >>> note_id = '...'
        >>> note = client.get_community_note(note_id)
        >>> print(note)
        <CommunityNote id="...">
        """
        params = flatten_params({'variables': {'note_id': note_id}, 'features': COMMUNITY_NOTE_FEATURES})
        response = (
            await self.http.get(Endpoint.FETCH_COMMUNITY_NOTE, params=params, headers=self._base_headers)
        ).json()
        note_data = response['data']['birdwatch_note_by_rest_id']
        if 'data_v1' not in note_data:
            raise TwitterError(f'Invalid user id: {note_id}')
        return CommunityNote(self, note_data)

    async def get_user_tweets(
        self,
        user_id: str,
        tweet_type: Literal['Tweets', 'Replies', 'Media', 'Likes'],
        count: int = 40,
        cursor: str | None = None,
    ) -> Result[Tweet]:
        """
        Fetches tweets from a specific user's timeline.

        Parameters
        ----------
        user_id : :class:`str`
            The ID of the Twitter user whose tweets to retrieve.
            To get the user id from the screen name, you can use
            `get_user_by_screen_name` method.
        tweet_type : {'Tweets', 'Replies', 'Media', 'Likes'}
            The type of tweets to retrieve.
        count : :class:`int`, default=40
            The number of tweets to retrieve.
        cursor : :class:`str`, default=None
            The cursor for fetching the next set of results.

        Returns
        -------
        Result[:class:`Tweet`]
            A Result object containing a list of `Tweet` objects.

        Examples
        --------
        >>> user_id = '...'

        If you only have the screen name, you can get the user id as follows:

        >>> screen_name = 'example_user'
        >>> user = client.get_user_by_screen_name(screen_name)
        >>> user_id = user.id

        >>> tweets = await client.get_user_tweets(user_id, 'Tweets', count=20)
        >>> for tweet in tweets:
        ...     print(tweet)
        <Tweet id="...">
        <Tweet id="...">
        ...
        ...

        >>> more_tweets = await tweets.next()  # Retrieve more tweets
        >>> for tweet in more_tweets:
        ...     print(tweet)
        <Tweet id="...">
        <Tweet id="...">
        ...
        ...

        >>> # Retrieve previous tweets
        >>> previous_tweets = await tweets.previous()

        See Also
        --------
        .get_user_by_screen_name
        """
        tweet_type = tweet_type.capitalize()

        variables = {
            'userId': user_id,
            'count': count,
            'includePromotedContent': True,
            'withQuickPromoteEligibilityTweetFields': True,
            'withVoice': True,
            'withV2Timeline': True,
        }
        if cursor is not None:
            variables['cursor'] = cursor
        params = flatten_params({'variables': variables, 'features': FEATURES})
        endpoint = {
            'Tweets': Endpoint.USER_TWEETS,
            'Replies': Endpoint.USER_TWEETS_AND_REPLIES,
            'Media': Endpoint.USER_MEDIA,
            'Likes': Endpoint.USER_LIKES,
        }[tweet_type]

        response = (await self.http.get(endpoint, params=params, headers=self._base_headers)).json()

        instructions_ = find_dict(response, 'instructions')
        if not instructions_:
            return Result([])
        instructions = instructions_[0]

        items = instructions[-1]['entries']
        next_cursor = items[-1]['content']['value']
        previous_cursor = items[-2]['content']['value']

        if tweet_type == 'Media':
            if cursor is None:
                items = items[0]['content']['items']
            else:
                items = instructions[0]['moduleItems']

        results = []
        for item in items:
            entry_id = item['entryId']

            if not entry_id.startswith(('tweet', 'profile-conversation', 'profile-grid')):
                continue

            if entry_id.startswith('profile-conversation'):
                tweets = item['content']['items']
                replies = []
                for reply in tweets[1:]:
                    tweet_object = tweet_from_data(self, reply)
                    if tweet_object is None:
                        continue
                    replies.append(tweet_object)
                item = tweets[0]
            else:
                replies = None

            tweet = tweet_from_data(self, item)
            if tweet is None:
                continue
            tweet.replies = replies
            results.append(tweet)

        return Result(
            results,
            partial(self.get_user_tweets, user_id, tweet_type, count, next_cursor),
            next_cursor,
            partial(self.get_user_tweets, user_id, tweet_type, count, previous_cursor),
            previous_cursor,
        )

    async def get_timeline(
        self, count: int = 20, seen_tweet_ids: list[str] | None = None, cursor: str | None = None
    ) -> Result[Tweet]:
        """
        Retrieves the timeline.
        Retrieves tweets from Home -> For You.

        Parameters
        ----------
        count : :class:`int`, default=20
            The number of tweets to retrieve.
        seen_tweet_ids : list[:class:`str`], default=None
            A list of tweet IDs that have been seen.
        cursor : :class:`str`, default=None
            A cursor for pagination.

        Returns
        -------
        Result[:class:`Tweet`]
            A Result object containing a list of Tweet objects.

        Example
        -------
        >>> tweets = await client.get_timeline()
        >>> for tweet in tweets:
        ...     print(tweet)
        <Tweet id="...">
        <Tweet id="...">
        ...
        ...
        >>> more_tweets = await tweets.next()  # Retrieve more tweets
        >>> for tweet in more_tweets:
        ...     print(tweet)
        <Tweet id="...">
        <Tweet id="...">
        ...
        ...
        """
        variables = {
            'count': count,
            'includePromotedContent': True,
            'latestControlAvailable': True,
            'requestContext': 'launch',
            'withCommunity': True,
            'seenTweetIds': seen_tweet_ids or [],
        }
        if cursor is not None:
            variables['cursor'] = cursor

        data = {
            'variables': variables,
            'queryId': get_query_id(Endpoint.HOME_TIMELINE),
            'features': FEATURES,
        }
        response = (await self.http.post(Endpoint.HOME_TIMELINE, json=data, headers=self._base_headers)).json()

        items = find_dict(response, 'entries')[0]
        next_cursor = items[-1]['content']['value']
        results = []

        for item in items:
            if 'itemContent' not in item['content']:
                continue
            tweet = tweet_from_data(self, item)
            if tweet is None:
                continue
            results.append(tweet)

        return Result(results, partial(self.get_timeline, count, seen_tweet_ids, next_cursor), next_cursor)

    async def get_latest_timeline(
        self, count: int = 20, seen_tweet_ids: list[str] | None = None, cursor: str | None = None
    ) -> Result[Tweet]:
        """
        Retrieves the timeline.
        Retrieves tweets from Home -> Following.

        Parameters
        ----------
        count : :class:`int`, default=20
            The number of tweets to retrieve.
        seen_tweet_ids : list[:class:`str`], default=None
            A list of tweet IDs that have been seen.
        cursor : :class:`str`, default=None
            A cursor for pagination.

        Returns
        -------
        Result[:class:`Tweet`]
            A Result object containing a list of Tweet objects.

        Example
        -------
        >>> tweets = await client.get_latest_timeline()
        >>> for tweet in tweets:
        ...     print(tweet)
        <Tweet id="...">
        <Tweet id="...">
        ...
        ...
        >>> more_tweets = await tweets.next()  # Retrieve more tweets
        >>> for tweet in more_tweets:
        ...     print(tweet)
        <Tweet id="...">
        <Tweet id="...">
        ...
        ...
        """
        variables = {
            'count': count,
            'includePromotedContent': True,
            'latestControlAvailable': True,
            'requestContext': 'launch',
            'withCommunity': True,
            'seenTweetIds': seen_tweet_ids or [],
        }
        if cursor is not None:
            variables['cursor'] = cursor

        data = {
            'variables': variables,
            'queryId': get_query_id(Endpoint.HOME_LATEST_TIMELINE),
            'features': FEATURES,
        }
        response = (await self.http.post(Endpoint.HOME_LATEST_TIMELINE, json=data, headers=self._base_headers)).json()

        items = find_dict(response, 'entries')[0]
        next_cursor = items[-1]['content']['value']
        results = []

        for item in items:
            if 'itemContent' not in item['content']:
                continue
            tweet = tweet_from_data(self, item)
            if tweet is None:
                continue
            results.append(tweet)

        return Result(results, partial(self.get_latest_timeline, count, seen_tweet_ids, next_cursor), next_cursor)

    async def favorite_tweet(self, tweet_id: str) -> Response:
        """
        Favorites a tweet.

        Parameters
        ----------
        tweet_id : :class:`str`
            The ID of the tweet to be liked.

        Returns
        -------
        :class:`httpx.Response`
            Response returned from twitter api.

        Examples
        --------
        >>> tweet_id = '...'
        >>> await client.favorite_tweet(tweet_id)

        See Also
        --------
        .unfavorite_tweet
        """
        data = {'variables': {'tweet_id': tweet_id}, 'queryId': get_query_id(Endpoint.FAVORITE_TWEET)}
        response = await self.http.post(Endpoint.FAVORITE_TWEET, json=data, headers=self._base_headers)
        return response

    async def unfavorite_tweet(self, tweet_id: str) -> Response:
        """
        Unfavorites a tweet.

        Parameters
        ----------
        tweet_id : :class:`str`
            The ID of the tweet to be unliked.

        Returns
        -------
        :class:`httpx.Response`
            Response returned from twitter api.

        Examples
        --------
        >>> tweet_id = '...'
        >>> await client.unfavorite_tweet(tweet_id)

        See Also
        --------
        .favorite_tweet
        """
        data = {'variables': {'tweet_id': tweet_id}, 'queryId': get_query_id(Endpoint.UNFAVORITE_TWEET)}
        response = await self.http.post(Endpoint.UNFAVORITE_TWEET, json=data, headers=self._base_headers)
        return response

    async def retweet(self, tweet_id: str) -> Response:
        """
        Retweets a tweet.

        Parameters
        ----------
        tweet_id : :class:`str`
            The ID of the tweet to be retweeted.

        Returns
        -------
        :class:`httpx.Response`
            Response returned from twitter api.

        Examples
        --------
        >>> tweet_id = '...'
        >>> await client.retweet(tweet_id)

        See Also
        --------
        .delete_retweet
        """
        data = {
            'variables': {'tweet_id': tweet_id, 'dark_request': False},
            'queryId': get_query_id(Endpoint.CREATE_RETWEET),
        }
        response = await self.http.post(Endpoint.CREATE_RETWEET, json=data, headers=self._base_headers)
        return response

    async def delete_retweet(self, tweet_id: str) -> Response:
        """
        Deletes the retweet.

        Parameters
        ----------
        tweet_id : :class:`str`
            The ID of the retweeted tweet to be unretweeted.

        Returns
        -------
        :class:`httpx.Response`
            Response returned from twitter api.

        Examples
        --------
        >>> tweet_id = '...'
        >>> await client.delete_retweet(tweet_id)

        See Also
        --------
        .retweet
        """
        data = {
            'variables': {'source_tweet_id': tweet_id, 'dark_request': False},
            'queryId': get_query_id(Endpoint.DELETE_RETWEET),
        }
        response = await self.http.post(Endpoint.DELETE_RETWEET, json=data, headers=self._base_headers)
        return response

    async def bookmark_tweet(self, tweet_id: str, folder_id: str | None = None) -> Response:
        """
        Adds the tweet to bookmarks.

        Parameters
        ----------
        tweet_id : :class:`str`
            The ID of the tweet to be bookmarked.
        folder_id : :class:`str` | None, default=None
            The ID of the folder to add the bookmark to.

        Returns
        -------
        :class:`httpx.Response`
            Response returned from twitter api.

        Examples
        --------
        >>> tweet_id = '...'
        >>> await client.bookmark_tweet(tweet_id)
        """
        variables = {'tweet_id': tweet_id}
        if folder_id is None:
            endpoint = Endpoint.CREATE_BOOKMARK
        else:
            endpoint = Endpoint.BOOKMARK_TO_FOLDER
            variables['bookmark_collection_id'] = folder_id

        data = {'variables': variables, 'queryId': get_query_id(Endpoint.CREATE_BOOKMARK)}
        response = await self.http.post(endpoint, json=data, headers=self._base_headers)
        return response

    async def delete_bookmark(self, tweet_id: str) -> Response:
        """
        Removes the tweet from bookmarks.

        Parameters
        ----------
        tweet_id : :class:`str`
            The ID of the tweet to be removed from bookmarks.

        Returns
        -------
        :class:`httpx.Response`
            Response returned from twitter api.

        Examples
        --------
        >>> tweet_id = '...'
        >>> await client.delete_bookmark(tweet_id)

        See Also
        --------
        .bookmark_tweet
        """
        data = {'variables': {'tweet_id': tweet_id}, 'queryId': get_query_id(Endpoint.DELETE_BOOKMARK)}
        response = await self.http.post(Endpoint.DELETE_BOOKMARK, json=data, headers=self._base_headers)
        return response

    async def get_bookmarks(
        self, count: int = 20, cursor: str | None = None, folder_id: str | None = None
    ) -> Result[Tweet]:
        """
        Retrieves bookmarks from the authenticated user's Twitter account.

        Parameters
        ----------
        count : :class:`int`, default=20
            The number of bookmarks to retrieve.
        folder_id : :class:`str` | None, default=None
            Folder to retrieve bookmarks.

        Returns
        -------
        Result[:class:`Tweet`]
            A Result object containing a list of Tweet objects
            representing bookmarks.

        Example
        -------
        >>> bookmarks = await client.get_bookmarks()
        >>> for bookmark in bookmarks:
        ...     print(bookmark)
        <Tweet id="...">
        <Tweet id="...">

        >>> # # To retrieve more bookmarks
        >>> more_bookmarks = await bookmarks.next()
        >>> for bookmark in more_bookmarks:
        ...     print(bookmark)
        <Tweet id="...">
        <Tweet id="...">
        """
        variables = {'count': count, 'includePromotedContent': True}
        if folder_id is None:
            endpoint = Endpoint.BOOKMARKS
            features = FEATURES | {'graphql_timeline_v2_bookmark_timeline': True}
        else:
            endpoint = Endpoint.BOOKMARK_FOLDER_TIMELINE
            variables['bookmark_collection_id'] = folder_id
            features = BOOKMARK_FOLDER_TIMELINE_FEATURES

        if cursor is not None:
            variables['cursor'] = cursor
        params = flatten_params({'variables': variables, 'features': features})
        response = (await self.http.get(endpoint, params=params, headers=self._base_headers)).json()

        items_ = find_dict(response, 'entries')
        if not items_:
            return Result([])
        items = items_[0]
        next_cursor = items[-1]['content']['value']
        if folder_id is None:
            previous_cursor = items[-2]['content']['value']
            fetch_previous_result = partial(self.get_bookmarks, count, previous_cursor, folder_id)
        else:
            previous_cursor = None
            fetch_previous_result = None

        results = []
        for item in items:
            tweet = tweet_from_data(self, item)
            if tweet is None:
                continue
            results.append(tweet)

        return Result(
            results,
            partial(self.get_bookmarks, count, next_cursor, folder_id),
            next_cursor,
            fetch_previous_result,
            previous_cursor,
        )

    async def delete_all_bookmarks(self) -> Response:
        """
        Deleted all bookmarks.

        Returns
        -------
        :class:`httpx.Response`
            Response returned from twitter api.

        Examples
        --------
        >>> await client.delete_all_bookmarks()
        """
        data = {'variables': {}, 'queryId': get_query_id(Endpoint.BOOKMARKS_ALL_DELETE)}
        response = await self.http.post(Endpoint.BOOKMARKS_ALL_DELETE, json=data, headers=self._base_headers)
        return response

    async def get_bookmark_folders(self, cursor: str | None = None) -> Result[BookmarkFolder]:
        """
        Retrieves bookmark folders.

        Returns
        -------
        Result[:class:`BookmarkFolder`]
            Result object containing a list of bookmark folders.

        Examples
        --------
        >>> folders = await client.get_bookmark_folders()
        >>> print(folders)
        [<BookmarkFolder id="...">, ..., <BookmarkFolder id="...">]
        >>> more_folders = await folders.next()  # Retrieve more folders
        """
        variables = {}
        if cursor is not None:
            variables['cursor'] = cursor
        params = flatten_params({'variables': variables})
        response = (await self.http.get(Endpoint.BOOKMARK_FOLDERS, params=params, headers=self._base_headers)).json()

        slice = find_dict(response, 'bookmark_collections_slice')[0]
        results = []
        for item in slice['items']:
            results.append(BookmarkFolder(self, item))

        if 'next_cursor' in slice['slice_info']:
            next_cursor = slice['slice_info']['next_cursor']
            fetch_next_result = partial(self.get_bookmark_folders, next_cursor)
        else:
            next_cursor = None
            fetch_next_result = None

        return Result(results, fetch_next_result, next_cursor)

    async def edit_bookmark_folder(self, folder_id: str, name: str) -> BookmarkFolder:
        """
        Edits a bookmark folder.

        Parameters
        ----------
        folder_id : :class:`str`
            ID of the folder to edit.
        name : :class:`str`
            New name for the folder.

        Returns
        -------
        :class:`BookmarkFolder`
            Updated bookmark folder.

        Examples
        --------
        >>> await client.edit_bookmark_folder('123456789', 'MyFolder')
        """
        variables = {'bookmark_collection_id': folder_id, 'name': name}
        data = {'variables': variables, 'queryId': get_query_id(Endpoint.EDIT_BOOKMARK_FOLDER)}
        response = (await self.http.post(Endpoint.EDIT_BOOKMARK_FOLDER, json=data, headers=self._base_headers)).json()
        return BookmarkFolder(self, response['data']['bookmark_collection_update'])

    async def delete_bookmark_folder(self, folder_id: str) -> Response:
        """
        Deletes a bookmark folder.

        Parameters
        ----------
        folder_id : :class:`str`
            ID of the folder to delete.

        Returns
        -------
        :class:`httpx.Response`
            Response returned from twitter api.
        """
        variables = {'bookmark_collection_id': folder_id}
        data = {'variables': variables, 'queryId': get_query_id(Endpoint.DELETE_BOOKMARK_FOLDER)}
        response = await self.http.post(Endpoint.DELETE_BOOKMARK_FOLDER, json=data, headers=self._base_headers)
        return response

    async def create_bookmark_folder(self, name: str) -> BookmarkFolder:
        """Creates a bookmark folder.

        Parameters
        ----------
        name : :class:`str`
            Name of the folder.

        Returns
        -------
        :class:`BookmarkFolder`
            Newly created bookmark folder.
        """
        variables = {'name': name}
        data = {'variables': variables, 'queryId': get_query_id(Endpoint.CREATE_BOOKMARK_FOLDER)}
        response = (await self.http.post(Endpoint.CREATE_BOOKMARK_FOLDER, json=data, headers=self._base_headers)).json()
        return BookmarkFolder(self, response['data']['bookmark_collection_create'])

    async def follow_user(self, user_id: str) -> Response:
        """
        Follows a user.

        Parameters
        ----------
        user_id : :class:`str`
            The ID of the user to follow.

        Returns
        -------
        :class:`httpx.Response`
            Response returned from twitter api.

        Examples
        --------
        >>> user_id = '...'
        >>> await client.follow_user(user_id)

        See Also
        --------
        .unfollow_user
        """
        data = urlencode(
            {
                'include_profile_interstitial_type': 1,
                'include_blocking': 1,
                'include_blocked_by': 1,
                'include_followed_by': 1,
                'include_want_retweets': 1,
                'include_mute_edge': 1,
                'include_can_dm': 1,
                'include_can_media_tag': 1,
                'include_ext_is_blue_verified': 1,
                'include_ext_verified_type': 1,
                'include_ext_profile_image_shape': 1,
                'skip_status': 1,
                'user_id': user_id,
            }
        )
        headers = self._base_headers | {'content-type': 'application/x-www-form-urlencoded'}
        response = await self.http.post(Endpoint.CREATE_FRIENDSHIPS, data=data, headers=headers)
        return response

    async def unfollow_user(self, user_id: str) -> Response:
        """
        Unfollows a user.

        Parameters
        ----------
        user_id : :class:`str`
            The ID of the user to unfollow.

        Returns
        -------
        :class:`httpx.Response`
            Response returned from twitter api.

        Examples
        --------
        >>> user_id = '...'
        >>> await client.unfollow_user(user_id)

        See Also
        --------
        .follow_user
        """
        data = urlencode(
            {
                'include_profile_interstitial_type': 1,
                'include_blocking': 1,
                'include_blocked_by': 1,
                'include_followed_by': 1,
                'include_want_retweets': 1,
                'include_mute_edge': 1,
                'include_can_dm': 1,
                'include_can_media_tag': 1,
                'include_ext_is_blue_verified': 1,
                'include_ext_verified_type': 1,
                'include_ext_profile_image_shape': 1,
                'skip_status': 1,
                'user_id': user_id,
            }
        )
        headers = self._base_headers | {'content-type': 'application/x-www-form-urlencoded'}
        response = await self.http.post(Endpoint.DESTROY_FRIENDSHIPS, data=data, headers=headers)
        return response

    async def block_user(self, user_id: str) -> Response:
        """
        Blocks a user.

        Parameters
        ----------
        user_id : :class:`str`
            The ID of the user to block.

        Returns
        -------
        :class:`httpx.Response`
            Response returned from twitter api.

        See Also
        --------
        .unblock_user
        """
        data = urlencode({'user_id': user_id})
        headers = self._base_headers
        headers['content-type'] = 'application/x-www-form-urlencoded'
        response = await self.http.post(Endpoint.BLOCK_USER, data=data, headers=headers)
        return response

    async def unblock_user(self, user_id: str) -> Response:
        """
        Unblocks a user.

        Parameters
        ----------
        user_id : :class:`str`
            The ID of the user to unblock.

        Returns
        -------
        :class:`httpx.Response`
            Response returned from twitter api.

        See Also
        --------
        .block_user
        """
        data = urlencode({'user_id': user_id})
        headers = self._base_headers
        headers['content-type'] = 'application/x-www-form-urlencoded'
        response = await self.http.post(Endpoint.UNBLOCK_USER, data=data, headers=headers)
        return response

    async def mute_user(self, user_id: str) -> Response:
        """
        Mutes a user.

        Parameters
        ----------
        user_id : :class:`str`
            The ID of the user to mute.

        Returns
        -------
        :class:`httpx.Response`
            Response returned from twitter api.

        See Also
        --------
        .unmute_user
        """
        data = urlencode({'user_id': user_id})
        headers = self._base_headers
        headers['content-type'] = 'application/x-www-form-urlencoded'
        response = await self.http.post(Endpoint.MUTE_USER, data=data, headers=headers)
        return response

    async def unmute_user(self, user_id: str) -> Response:
        """
        Unmutes a user.

        Parameters
        ----------
        user_id : :class:`str`
            The ID of the user to unmute.

        Returns
        -------
        :class:`httpx.Response`
            Response returned from twitter api.

        See Also
        --------
        .mute_user
        """
        data = urlencode({'user_id': user_id})
        headers = self._base_headers
        headers['content-type'] = 'application/x-www-form-urlencoded'
        response = await self.http.post(Endpoint.UNMUTE_USER, data=data, headers=headers)
        return response

    async def get_trends(
        self,
        category: Literal['trending', 'for-you', 'news', 'sports', 'entertainment'],
        count: int = 20,
        retry: bool = True,
        additional_request_params: dict | None = None,
    ) -> list[Trend]:
        """
        Retrieves trending topics on Twitter.

        Parameters
        ----------
        category : {'trending', 'for-you', 'news', 'sports', 'entertainment'}
            The category of trends to retrieve. Valid options include:
            - 'trending': General trending topics.
            - 'for-you': Trends personalized for the user.
            - 'news': News-related trends.
            - 'sports': Sports-related trends.
            - 'entertainment': Entertainment-related trends.
        count : :class:`int`, default=20
            The number of trends to retrieve.
        retry : :class:`bool`, default=True
            If no trends are fetched continuously retry to fetch trends.
        additional_request_params : :class:`dict`, default=None
            Parameters to be added on top of the existing trends API
            parameters. Typically, it is used as `additional_request_params =
            {'candidate_source': 'trends'}` when this function doesn't work
            otherwise.

        Returns
        -------
        list[:class:`Trend`]
            A list of Trend objects representing the retrieved trends.

        Examples
        --------
        >>> trends = await client.get_trends('trending')
        >>> for trend in trends:
        ...     print(trend)
        <Trend name="...">
        <Trend name="...">
        ...
        """
        category = category.lower()
        if category in ['news', 'sports', 'entertainment']:
            category += '_unified'
        params = {'count': count, 'include_page_configuration': True, 'initial_tab_id': category}
        if additional_request_params is not None:
            params |= additional_request_params
        response = (await self.http.get(Endpoint.TREND, params=params, headers=self._base_headers)).json()

        entry_id_prefix = 'trends' if category == 'trending' else 'Guide'
        entries = [i for i in find_dict(response, 'entries')[0] if i['entryId'].startswith(entry_id_prefix)]

        if not entries:
            if not retry:
                return []
            # Recall the method again, as the trend information
            # may not be returned due to a Twitter error.
            return await self.get_trends(category, count, retry, additional_request_params)

        items = entries[-1]['content']['timelineModule']['items']

        results = []
        for item in items:
            trend_info = item['item']['content']['trend']
            results.append(Trend(self, trend_info))

        return results

    async def _get_user_friendship(self, user_id: str, count: int, endpoint: str, cursor: str | None) -> Result[User]:
        """
        Base function to get friendship.
        """
        variables = {'userId': user_id, 'count': count, 'includePromotedContent': False}
        if cursor is not None:
            variables['cursor'] = cursor
        params = flatten_params({'variables': variables, 'features': FEATURES})
        response = (await self.http.get(endpoint, params=params, headers=self._base_headers)).json()

        items = find_dict(response, 'entries')[0]
        results = []
        for item in items:
            entry_id = item['entryId']
            if entry_id.startswith('user'):
                user_info = find_dict(item, 'result')
                if not user_info:
                    warnings.warn(
                        'Some followers are excluded because '
                        '"Quality Filter" is enabled. To get all followers, '
                        'turn off it in the Twitter settings.'
                    )
                    continue
                if user_info[0].get('__typename') == 'UserUnavailable':
                    continue
            elif entry_id.startswith('cursor-bottom'):
                next_cursor = item['content']['value']

        return Result(results, partial(self._get_user_friendship, user_id, count, endpoint, next_cursor), next_cursor)

    async def get_user_followers(self, user_id: str, count: int = 20, cursor: str | None = None) -> Result[User]:
        """
        Retrieves a list of followers for a given user.

        Parameters
        ----------
        user_id : :class:`str`
            The ID of the user for whom to retrieve followers.
        count : int, default=20
            The number of followers to retrieve.

        Returns
        -------
        Result[:class:`User`]
            A list of User objects representing the followers.
        """
        return await self._get_user_friendship(user_id, count, Endpoint.FOLLOWERS, cursor)

    async def get_user_verified_followers(
        self, user_id: str, count: int = 20, cursor: str | None = None
    ) -> Result[User]:
        """
        Retrieves a list of verified followers for a given user.

        Parameters
        ----------
        user_id : :class:`str`
            The ID of the user for whom to retrieve verified followers.
        count : :class:`int`, default=20
            The number of verified followers to retrieve.

        Returns
        -------
        Result[:class:`User`]
            A list of User objects representing the verified followers.
        """
        return await self._get_user_friendship(user_id, count, Endpoint.BLUE_VERIFIED_FOLLOWERS, cursor)

    async def get_user_followers_you_know(
        self, user_id: str, count: int = 20, cursor: str | None = None
    ) -> Result[User]:
        """
        Retrieves a list of common followers.

        Parameters
        ----------
        user_id : :class:`str`
            The ID of the user for whom to retrieve followers you might know.
        count : :class:`int`, default=20
            The number of followers you might know to retrieve.

        Returns
        -------
        Result[:class:`User`]
            A list of User objects representing the followers you might know.
        """
        return await self._get_user_friendship(user_id, count, Endpoint.FOLLOWERS_YOU_KNOW, cursor)

    async def get_user_following(self, user_id: str, count: int = 20, cursor: str | None = None) -> Result[User]:
        """
        Retrieves a list of users whom the given user is following.

        Parameters
        ----------
        user_id : :class:`str`
            The ID of the user for whom to retrieve the following users.
        count : :class:`int`, default=20
            The number of following users to retrieve.

        Returns
        -------
        Result[:class:`User`]
            A list of User objects representing the users being followed.
        """
        return await self._get_user_friendship(user_id, count, Endpoint.FOLLOWING, cursor)

    async def get_user_subscriptions(self, user_id: str, count: int = 20, cursor: str | None = None) -> Result[User]:
        """
        Retrieves a list of users to which the specified user is subscribed.

        Parameters
        ----------
        user_id : :class:`str`
            The ID of the user for whom to retrieve subscriptions.
        count : :class:`int`, default=20
            The number of subscriptions to retrieve.

        Returns
        -------
        Result[:class:`User`]
            A list of User objects representing the subscribed users.
        """
        return await self._get_user_friendship(user_id, count, Endpoint.SUBSCRIPTIONS, cursor)

    async def _send_dm(self, conversation_id: str, text: str, media_id: str | None, reply_to: str | None) -> dict:
        """
        Base function to send dm.
        """
        data = {
            'cards_platform': 'Web-12',
            'conversation_id': conversation_id,
            'dm_users': False,
            'include_cards': 1,
            'include_quote_count': True,
            'recipient_ids': False,
            'text': text,
        }
        if media_id is not None:
            data['media_id'] = media_id
        if reply_to is not None:
            data['reply_to_dm_id'] = reply_to

        return (await self.http.post(Endpoint.SEND_DM, json=data, headers=self._base_headers)).json()

    async def _get_dm_history(self, conversation_id: str, max_id: str | None = None) -> dict:
        """
        Base function to get dm history.
        """
        params = {'context': 'FETCH_DM_CONVERSATION_HISTORY'}
        if max_id is not None:
            params['max_id'] = max_id

        return (
            await self.http.get(
                Endpoint.CONVERSASION.format(conversation_id), params=params, headers=self._base_headers
            )
        ).json()

    async def send_dm(
        self, user_id: str, text: str, media_id: str | None = None, reply_to: str | None = None
    ) -> Message:
        """
        Send a direct message to a user.

        Parameters
        ----------
        user_id : :class:`str`
            The ID of the user to whom the direct message will be sent.
        text : :class:`str`
            The text content of the direct message.
        media_id : :class:`str`, default=None
            The media ID associated with any media content
            to be included in the message.
            Media ID can be received by using the :func:`.upload_media` method.
        reply_to : :class:`str`, default=None
            Message ID to reply to.

        Returns
        -------
        :class:`Message`
            `Message` object containing information about the message sent.

        Examples
        --------
        >>> # send DM with media
        >>> user_id = '000000000'
        >>> media_id = await client.upload_media('image.png')
        >>> message = await client.send_dm(user_id, 'text', media_id)
        >>> print(message)
        <Message id='...'>

        See Also
        --------
        .upload_media
        .delete_dm
        """
        response = await self._send_dm(f'{user_id}-{await self.user_id()}', text, media_id, reply_to)

        message_data = find_dict(response, 'message_data')[0]
        users = list(response['users'].values())
        return Message(
            self, message_data, users[0]['id_str'], users[1]['id_str'] if len(users) == 2 else users[0]['id_str']
        )

    async def add_reaction_to_message(self, message_id: str, conversation_id: str, emoji: str) -> Response:
        """
        Adds a reaction emoji to a specific message in a conversation.

        Parameters
        ----------
        message_id : :class:`str`
            The ID of the message to which the reaction emoji will be added.
            Group ID ('00000000') or partner_ID-your_ID ('00000000-00000001')
        conversation_id : :class:`str`
            The ID of the conversation containing the message.
        emoji : :class:`str`
            The emoji to be added as a reaction.

        Returns
        -------
        :class:`httpx.Response`
            Response returned from twitter api.

        Examples
        --------
        >>> message_id = '00000000'
        >>> conversation_id = f'00000001-{await client.user_id()}'
        >>> await client.add_reaction_to_message(message_id, conversation_id, 'Emoji here')
        """
        variables = {
            'messageId': message_id,
            'conversationId': conversation_id,
            'reactionTypes': ['Emoji'],
            'emojiReactions': [emoji],
        }
        data = {'variables': variables, 'queryId': get_query_id(Endpoint.MESSAGE_ADD_REACTION)}
        response = await self.http.post(Endpoint.MESSAGE_ADD_REACTION, json=data, headers=self._base_headers)
        return response

    async def remove_reaction_from_message(self, message_id: str, conversation_id: str, emoji: str) -> Response:
        """
        Remove a reaction from a message.

        Parameters
        ----------
        message_id : :class:`str`
            The ID of the message from which to remove the reaction.
        conversation_id : :class:`str`
            The ID of the conversation where the message is located.
            Group ID ('00000000') or partner_ID-your_ID ('00000000-00000001')
        emoji : :class:`str`
            The emoji to remove as a reaction.

        Returns
        -------
        :class:`httpx.Response`
            Response returned from twitter api.

        Examples
        --------
        >>> message_id = '00000000'
        >>> conversation_id = f'00000001-{await client.user_id()}'
        >>> await client.remove_reaction_from_message(message_id, conversation_id, 'Emoji here')
        """
        variables = {
            'conversationId': conversation_id,
            'messageId': message_id,
            'reactionTypes': ['Emoji'],
            'emojiReactions': [emoji],
        }
        data = {'variables': variables, 'queryId': get_query_id(Endpoint.MESSAGE_REMOVE_REACTION)}
        response = await self.http.post(Endpoint.MESSAGE_REMOVE_REACTION, json=data, headers=self._base_headers)
        return response

    async def delete_dm(self, message_id: str) -> Response:
        """
        Deletes a direct message with the specified message ID.

        Parameters
        ----------
        message_id : :class:`str`
            The ID of the direct message to be deleted.

        Returns
        -------
        :class:`httpx.Response`
            Response returned from twitter api.

        Examples
        --------
        >>> await client.delete_dm('0000000000')
        """

        data = {'variables': {'messageId': message_id}, 'queryId': get_query_id(Endpoint.DELETE_DM)}
        response = await self.http.post(Endpoint.DELETE_DM, json=data, headers=self._base_headers)
        return response

    async def get_dm_history(self, user_id: str, max_id: str | None = None) -> Result[Message]:
        """
        Retrieves the DM conversation history with a specific user.

        Parameters
        ----------
        user_id : :class:`str`
            The ID of the user with whom the DM conversation
            history will be retrieved.
        max_id : :class:`str`, default=None
            If specified, retrieves messages older than the specified max_id.

        Returns
        -------
        Result[:class:`Message`]
            A Result object containing a list of Message objects representing
            the DM conversation history.

        Examples
        --------
        >>> messages = await client.get_dm_history('0000000000')
        >>> for message in messages:
        >>>     print(message)
        <Message id="...">
        <Message id="...">
        ...
        ...

        >>> more_messages = await messages.next()  # Retrieve more messages
        >>> for message in more_messages:
        >>>     print(message)
        <Message id="...">
        <Message id="...">
        ...
        ...
        """
        response = await self._get_dm_history(f'{user_id}-{await self.user_id()}', max_id)

        items = response['conversation_timeline']['entries']
        messages = []
        for item in items:
            message_info = item['message']['message_data']
            messages.append(Message(self, message_info, message_info['sender_id'], message_info['recipient_id']))

        return Result(messages, partial(self.get_dm_history, user_id, messages[-1].id), messages[-1].id)

    async def send_dm_to_group(
        self, group_id: str, text: str, media_id: str | None = None, reply_to: str | None = None
    ) -> GroupMessage:
        """
        Sends a message to a group.

        Parameters
        ----------
        group_id : :class:`str`
            The ID of the group in which the direct message will be sent.
        text : :class:`str`
            The text content of the direct message.
        media_id : :class:`str`, default=None
            The media ID associated with any media content
            to be included in the message.
            Media ID can be received by using the :func:`.upload_media` method.
        reply_to : :class:`str`, default=None
            Message ID to reply to.

        Returns
        -------
        :class:`GroupMessage`
            `GroupMessage` object containing information about
            the message sent.

        Examples
        --------
        >>> # send DM with media
        >>> group_id = '000000000'
        >>> media_id = await client.upload_media('image.png')
        >>> message = await client.send_dm_to_group(group_id, 'text', media_id)
        >>> print(message)
        <GroupMessage id='...'>

        See Also
        --------
        .upload_media
        .delete_dm
        """
        response = await self._send_dm(group_id, text, media_id, reply_to)

        message_data = find_dict(response, 'message_data')[0]
        users = list(response['users'].values())
        return GroupMessage(self, message_data, users[0]['id_str'], group_id)

    async def get_group_dm_history(self, group_id: str, max_id: str | None = None) -> Result[GroupMessage]:
        """
        Retrieves the DM conversation history in a group.

        Parameters
        ----------
        group_id : :class:`str`
            The ID of the group in which the DM conversation
            history will be retrieved.
        max_id : :class:`str`, default=None
            If specified, retrieves messages older than the specified max_id.

        Returns
        -------
        Result[:class:`GroupMessage`]
            A Result object containing a list of GroupMessage objects
            representing the DM conversation history.

        Examples
        --------
        >>> messages = await client.get_group_dm_history('0000000000')
        >>> for message in messages:
        >>>     print(message)
        <GroupMessage id="...">
        <GroupMessage id="...">
        ...
        ...

        >>> more_messages = await messages.next()  # Retrieve more messages
        >>> for message in more_messages:
        >>>     print(message)
        <GroupMessage id="...">
        <GroupMessage id="...">
        ...
        ...
        """
        response = await self._get_dm_history(group_id, max_id)

        items = response['conversation_timeline']['entries']
        messages = []
        for item in items:
            if 'message' not in item:
                continue
            message_info = item['message']['message_data']
            messages.append(GroupMessage(self, message_info, message_info['sender_id'], group_id))

        return Result(messages, partial(self.get_group_dm_history, group_id, messages[-1].id), messages[-1].id)

    async def get_group(self, group_id: str) -> Group:
        """
        Fetches a guild by ID.

        Parameters
        ----------
        group_id : :class:`str`
            The ID of the group to retrieve information for.

        Returns
        -------
        :class:`Group`
            An object representing the retrieved group.
        """
        params = {
            'context': 'FETCH_DM_CONVERSATION_HISTORY',
            'include_conversation_info': True,
        }
        response = (
            await self.http.get(Endpoint.CONVERSASION.format(group_id), params=params, headers=self._base_headers)
        ).json()
        return Group(self, group_id, response)

    async def add_members_to_group(self, group_id: str, user_ids: list[str]) -> Response:
        """Adds members to a group.

        Parameters
        ----------
        group_id : :class:`str`
            ID of the group to which the member is to be added.
        user_ids : list[:class:`str`]
            List of IDs of users to be added.

        Returns
        -------
        :class:`httpx.Response`
            Response returned from twitter api.

        Examples
        --------
        >>> group_id = '...'
        >>> members = ['...']
        >>> await client.add_members_to_group(group_id, members)
        """
        data = {
            'variables': {'addedParticipants': user_ids, 'conversationId': group_id},
            'queryId': get_query_id(Endpoint.ADD_MEMBER_TO_GROUP),
        }
        response = await self.http.post(Endpoint.ADD_MEMBER_TO_GROUP, json=data, headers=self._base_headers)
        return response

    async def change_group_name(self, group_id: str, name: str) -> Response:
        """Changes group name

        Parameters
        ----------
        group_id : :class:`str`
            ID of the group to be renamed.
        name : :class:`str`
            New name.

        Returns
        -------
        :class:`httpx.Response`
            Response returned from twitter api.
        """
        data = urlencode({'name': name})
        headers = self._base_headers
        headers['content-type'] = 'application/x-www-form-urlencoded'
        response = await self.http.post(Endpoint.CHANGE_GROUP_NAME.format(group_id), data=data, headers=headers)
        return response

    async def create_list(self, name: str, description: str = '', is_private: bool = False) -> List:
        """
        Creates a list.

        Parameters
        ----------
        name : :class:`str`
            The name of the list.
        description : :class:`str`, default=''
            The description of the list.
        is_private : :class:`bool`, default=False
            Indicates whether the list is private (True) or public (False).

        Returns
        -------
        :class:`List`
            The created list.

        Examples
        --------
        >>> list = await client.create_list('list name', 'list description', is_private=True)
        >>> print(list)
        <List id="...">
        """
        variables = {'isPrivate': is_private, 'name': name, 'description': description}
        data = {'variables': variables, 'features': LIST_FEATURES, 'queryId': get_query_id(Endpoint.CREATE_LIST)}
        response = (await self.http.post(Endpoint.CREATE_LIST, json=data, headers=self._base_headers)).json()
        list_info = find_dict(response, 'list')[0]
        return List(self, list_info)

    async def edit_list_banner(self, list_id: str, media_id: str) -> Response:
        """
        Edit the banner image of a list.

        Parameters
        ----------
        list_id : :class:`str`
            The ID of the list.
        media_id : :class:`str`
            The ID of the media to use as the new banner image.

        Returns
        -------
        :class:`httpx.Response`
            Response returned from twitter api.

        Examples
        --------
        >>> list_id = '...'
        >>> media_id = await client.upload_media('image.png')
        >>> await client.edit_list_banner(list_id, media_id)
        """
        variables = {'listId': list_id, 'mediaId': media_id}
        data = {'variables': variables, 'features': LIST_FEATURES, 'queryId': get_query_id(Endpoint.EDIT_LIST_BANNER)}
        response = await self.http.post(Endpoint.EDIT_LIST_BANNER, json=data, headers=self._base_headers)
        return response

    async def delete_list_banner(self, list_id: str) -> Response:
        """Deletes list banner.

        Parameters
        ----------
        list_id : :class:`str`
            ID of the list from which the banner is to be removed.

        Returns
        -------
        :class:`httpx.Response`
            Response returned from twitter api.
        """
        data = {
            'variables': {'listId': list_id},
            'features': LIST_FEATURES,
            'queryId': get_query_id(Endpoint.DELETE_LIST_BANNER),
        }
        response = await self.http.post(Endpoint.DELETE_LIST_BANNER, json=data, headers=self._base_headers)
        return response

    async def edit_list(
        self, list_id: str, name: str | None = None, description: str | None = None, is_private: bool | None = None
    ) -> List:
        """
        Edits list information.

        Parameters
        ----------
        list_id : :class:`str`
            The ID of the list to edit.
        name : :class:`str`, default=None
            The new name for the list.
        description : :class:`str`, default=None
            The new description for the list.
        is_private : :class:`bool`, default=None
            Indicates whether the list should be private
            (True) or public (False).

        Returns
        -------
        :class:`List`
            The updated Twitter list.

        Examples
        --------
        >>> await client.edit_list('new name', 'new description', True)
        """
        variables = {'listId': list_id}
        if name is not None:
            variables['name'] = name
        if description is not None:
            variables['description'] = description
        if is_private is not None:
            variables['isPrivate'] = is_private
        data = {'variables': variables, 'features': LIST_FEATURES, 'queryId': get_query_id(Endpoint.UPDATE_LIST)}
        response = (await self.http.post(Endpoint.UPDATE_LIST, json=data, headers=self._base_headers)).json()
        list_info = find_dict(response, 'list')[0]
        return List(self, list_info)

    async def add_list_member(self, list_id: str, user_id: str) -> Response:
        """
        Adds a user to a list.

        Parameters
        ----------
        list_id : :class:`str`
            The ID of the list.
        user_id : :class:`str`
            The ID of the user to add to the list.

        Returns
        -------
        :class:`httpx.Response`
            Response returned from twitter api.

        Examples
        --------
        >>> await client.add_list_member('list id', 'user id')
        """
        variables = {'listId': list_id, 'userId': user_id}
        data = {'variables': variables, 'features': LIST_FEATURES, 'queryId': get_query_id(Endpoint.LIST_ADD_MEMBER)}
        response = await self.http.post(Endpoint.LIST_ADD_MEMBER, json=data, headers=self._base_headers)
        return response

    async def remove_list_member(self, list_id: str, user_id: str) -> Response:
        """
        Removes a user from a list.

        Parameters
        ----------
        list_id : :class:`str`
            The ID of the list.
        user_id : :class:`str`
            The ID of the user to remove from the list.

        Returns
        -------
        :class:`httpx.Response`
            Response returned from twitter api.

        Examples
        --------
        >>> await client.remove_list_member('list id', 'user id')
        """
        variables = {'listId': list_id, 'userId': user_id}
        data = {'variables': variables, 'features': LIST_FEATURES, 'queryId': get_query_id(Endpoint.LIST_REMOVE_MEMBER)}
        response = await self.http.post(Endpoint.LIST_REMOVE_MEMBER, json=data, headers=self._base_headers)
        return response

    async def get_lists(self, count: int = 100, cursor: str = None) -> Result[List]:
        """
        Retrieves a list of user lists.

        Parameters
        ----------
        count : :class:`int`
            The number of lists to retrieve.

        Returns
        -------
        Result[:class:`List`]
            Retrieved lists.

        Examples
        --------
        >>> lists = client.get_lists()
        >>> for list_ in lists:
        ...     print(list_)
        <List id="...">
        <List id="...">
        ...
        ...
        >>> more_lists = lists.next()  # Retrieve more lists
        """
        variables = {'count': count}
        if cursor is not None:
            variables['cursor'] = cursor
        params = flatten_params({'variables': variables, 'features': FEATURES})
        response = (await self.http.get(Endpoint.LIST_MANAGEMENT, params=params, headers=self._base_headers)).json()

        entries = find_dict(response, 'entries')[0]
        items = find_dict(entries, 'items')

        if len(items) < 2:
            return Result([])

        lists = []
        for list in items[1]:
            lists.append(List(self, list['item']['itemContent']['list']))

        next_cursor = entries[-1]['content']['value']

        return Result(lists, partial(self.get_lists, count, next_cursor), next_cursor)

    async def get_list(self, list_id: str) -> List:
        """
        Retrieve list by ID.

        Parameters
        ----------
        list_id : :class:`str`
            The ID of the list to retrieve.

        Returns
        -------
        :class:`List`
            List object.
        """
        params = flatten_params({'variables': {'listId': list_id}, 'features': LIST_FEATURES})
        response = (await self.http.get(Endpoint.LIST_BY_REST_ID, params=params, headers=self._base_headers)).json()
        list_info = find_dict(response, 'list')[0]
        return List(self, list_info)

    async def get_list_tweets(self, list_id: str, count: int = 20, cursor: str | None = None) -> Result[Tweet]:
        """
        Retrieves tweets from a list.

        Parameters
        ----------
        list_id : :class:`str`
            The ID of the list to retrieve tweets from.
        count : :class:`int`, default=20
            The number of tweets to retrieve.
        cursor : :class:`str`, default=None
            The cursor for pagination.

        Returns
        -------
        Result[:class:`Tweet`]
            A Result object containing the retrieved tweets.

        Examples
        --------
        >>> tweets = await client.get_list_tweets('list id')
        >>> for tweet in tweets:
        ...     print(tweet)
        <Tweet id="...">
        <Tweet id="...">
        ...
        ...

        >>> more_tweets = await tweets.next()  # Retrieve more tweets
        >>> for tweet in more_tweets:
        ...     print(tweet)
        <Tweet id="...">
        <Tweet id="...">
        ...
        ...
        """
        variables = {'listId': list_id, 'count': count}
        if cursor is not None:
            variables['cursor'] = cursor
        params = flatten_params({'variables': variables, 'features': FEATURES})
        response = (await self.http.get(Endpoint.LIST_LATEST_TWEETS, params=params, headers=self._base_headers)).json()

        items = find_dict(response, 'entries')[0]
        next_cursor = items[-1]['content']['value']

        results = []
        for item in items:
            if not item['entryId'].startswith('tweet'):
                continue

            tweet = tweet_from_data(self, item)
            if tweet is not None:
                results.append(tweet)

        return Result(results, partial(self.get_list_tweets, list_id, count, next_cursor), next_cursor)

    async def _get_list_users(self, endpoint: str, list_id: str, count: int, cursor: str) -> Result[User]:
        """
        Base function to retrieve the users associated with a list.
        """
        variables = {
            'listId': list_id,
            'count': count,
        }
        if cursor is not None:
            variables['cursor'] = cursor
        params = flatten_params({'variables': variables, 'features': FEATURES})
        response = (await self.http.get(endpoint, params=params, headers=self._base_headers)).json()

        items = find_dict(response, 'entries')[0]
        results = []
        for item in items:
            entry_id = item['entryId']
            if entry_id.startswith('user'):
                user_info = find_dict(item, 'result')[0]
                results.append(User(self, user_info))
            elif entry_id.startswith('cursor-bottom'):
                next_cursor = item['content']['value']
                break

        async def _get_more_users():
            return await self._get_list_users(endpoint, list_id, count, next_cursor)

        return Result(results, _get_more_users, next_cursor)

    async def get_list_members(self, list_id: str, count: int = 20, cursor: str | None = None) -> Result[User]:
        """Retrieves members of a list.

        Parameters
        ----------
        list_id : :class:`str`
            List ID.
        count : int, default=20
            Number of members to retrieve.

        Returns
        -------
        Result[:class:`User`]
            Members of a list

        Examples
        --------
        >>> members = client.get_list_members(123456789)
        >>> for member in members:
        ...     print(member)
        <User id="...">
        <User id="...">
        ...
        ...
        >>> more_members = members.next()  # Retrieve more members
        """
        return await self._get_list_users(Endpoint.LIST_MEMBERS, list_id, count, cursor)

    async def get_list_subscribers(self, list_id: str, count: int = 20, cursor: str | None = None) -> Result[User]:
        """Retrieves subscribers of a list.

        Parameters
        ----------
        list_id : :class:`str`
            List ID.
        count : :class:`int`, default=20
            Number of subscribers to retrieve.

        Returns
        -------
        Result[:class:`User`]
            Subscribers of a list

        Examples
        --------
        >>> members = client.get_list_subscribers(123456789)
        >>> for subscriber in subscribers:
        ...     print(subscriber)
        <User id="...">
        <User id="...">
        ...
        ...
        >>> more_subscribers = members.next()  # Retrieve more subscribers
        """
        return await self._get_list_users(Endpoint.LIST_SUBSCRIBERS, list_id, count, cursor)

    async def search_list(self, query: str, count: int = 20, cursor: str | None = None) -> Result[List]:
        """
        Search for lists based on the provided query.

        Parameters
        ----------
        query : :class:`str`
            The search query.
        count : :class:`int`, default=20
            The number of lists to retrieve.

        Returns
        -------
        Result[:class:`List`]
            An instance of the `Result` class containing the
            search results.

        Examples
        --------
        >>> lists = await client.search_list('query')
        >>> for list in lists:
        ...     print(list)
        <List id="...">
        <List id="...">
        ...

        >>> more_lists = await lists.next()  # Retrieve more lists
        """
        response = await self._search(query, 'Lists', count, cursor)
        entries = find_dict(response, 'entries')[0]

        if cursor is None:
            items = entries[0]['content']['items']
        else:
            items = find_dict(response, 'moduleItems')[0]

        lists = []
        for item in items:
            lists.append(List(self, item['item']['itemContent']['list']))
        next_cursor = entries[-1]['content']['value']

        return Result(lists, partial(self.search_list, query, count, next_cursor), next_cursor)

    async def get_notifications(
        self, type: Literal['All', 'Verified', 'Mentions'], count: int = 40, cursor: str | None = None
    ) -> Result[Notification]:
        """
        Retrieve notifications based on the provided type.

        Parameters
        ----------
        type : {'All', 'Verified', 'Mentions'}
            Type of notifications to retrieve.
            All: All notifications
            Verified: Notifications relating to authenticated users
            Mentions: Notifications with mentions
        count : :class:`int`, default=40
            Number of notifications to retrieve.

        Returns
        -------
        Result[:class:`Notification`]
            List of retrieved notifications.

        Examples
        --------
        >>> notifications = await client.get_notifications('All')
        >>> for notification in notifications:
        ...     print(notification)
        <Notification id="...">
        <Notification id="...">
        ...
        ...

        >>> # Retrieve more notifications
        >>> more_notifications = await notifications.next()
        """
        type = type.capitalize()

        endpoint = {
            'All': Endpoint.NOTIFICATIONS_ALL,
            'Verified': Endpoint.NOTIFICATIONS_VERIFIED,
            'Mentions': Endpoint.NOTIFICATIONS_MENTIONES,
        }[type]

        params = {'count': count}
        if cursor is not None:
            params['cursor'] = cursor

        response = (await self.http.get(endpoint, params=params, headers=self._base_headers)).json()

        global_objects = response['globalObjects']
        users = {id: User(self, build_user_data(data)) for id, data in global_objects.get('users', {}).items()}
        tweets = {}

        for id, tweet_data in global_objects.get('tweets', {}).items():
            user_id = tweet_data['user_id_str']
            user = users[user_id]
            tweet = Tweet(self, build_tweet_data(tweet_data), user)
            tweets[id] = tweet

        notifications = []

        for notification in global_objects.get('notifications', {}).values():
            user_actions = notification['template']['aggregateUserActionsV1']
            target_objects = user_actions['targetObjects']
            if target_objects and 'tweet' in target_objects[0]:
                tweet_id = target_objects[0]['tweet']['id']
                tweet = tweets[tweet_id]
            else:
                tweet = None

            from_users = user_actions['fromUsers']
            if from_users and 'user' in from_users[0]:
                user_id = from_users[0]['user']['id']
                user = users[user_id]
            else:
                user = None

            notifications.append(Notification(self, notification, tweet, user))

        entries = find_dict(response, 'entries')[0]
        cursor_bottom_entry = [i for i in entries if i['entryId'].startswith('cursor-bottom')]
        if cursor_bottom_entry:
            next_cursor = find_dict(cursor_bottom_entry[0], 'value')[0]
        else:
            next_cursor = None

        return Result(notifications, partial(self.get_notifications, type, count, next_cursor), next_cursor)

    async def search_community(self, query: str, cursor: str | None = None) -> Result[Community]:
        """
        Searchs communities based on the specified query.

        Parameters
        ----------
        query : :class:`str`
            The search query.

        Returns
        -------
        Result[:class:`Community`]
            List of retrieved communities.

        Examples
        --------
        >>> communities = await client.search_communities('query')
        >>> for community in communities:
        ...     print(community)
        <Community id="...">
        <Community id="...">
        ...

        >>> # Retrieve more communities
        >>> more_communities = await communities.next()
        """
        variables = {
            'query': query,
        }
        if cursor is not None:
            variables['cursor'] = cursor
        params = flatten_params({'variables': variables})
        response = (await self.http.get(Endpoint.SEARCH_COMMUNITY, params=params, headers=self._base_headers)).json()

        items = find_dict(response, 'items_results')[0]
        communities = []
        for item in items:
            communities.append(Community(self, item['result']))
        next_cursor_ = find_dict(response, 'next_cursor')
        next_cursor = next_cursor_[0] if next_cursor_ else None
        if next_cursor is None:
            fetch_next_result = None
        else:
            fetch_next_result = partial(self.search_community, query, next_cursor)
        return Result(communities, fetch_next_result, next_cursor)

    async def get_community(self, community_id: str) -> Community:
        """
        Retrieves community by ID.

        Parameters
        ----------
        list_id : :class:`str`
            The ID of the community to retrieve.

        Returns
        -------
        :class:`Community`
            Community object.
        """
        params = flatten_params(
            {
                'variables': {'communityId': community_id},
                'features': {'c9s_list_members_action_api_enabled': False, 'c9s_superc9s_indication_enabled': False},
            }
        )
        response = (await self.http.get(Endpoint.GET_COMMUNITY, params=params, headers=self._base_headers)).json()
        community_data = find_dict(response, 'result')[0]
        return Community(self, community_data)

    async def get_community_tweets(
        self,
        community_id: str,
        tweet_type: Literal['Top', 'Latest', 'Media'],
        count: int = 40,
        cursor: str | None = None,
    ) -> Result[Tweet]:
        """
        Retrieves tweets from a community.

        Parameters
        ----------
        community_id : :class:`str`
            The ID of the community.
        tweet_type : {'Top', 'Latest', 'Media'}
            The type of tweets to retrieve.
        count : :class:`int`, default=40
            The number of tweets to retrieve.

        Returns
        -------
        Result[:class:`Tweet`]
            List of retrieved tweets.

        Examples
        --------
        >>> community_id = '...'
        >>> tweets = await client.get_community_tweets(community_id, 'Latest')
        >>> for tweet in tweets:
        ...     print(tweet)
        <Tweet id="...">
        <Tweet id="...">
        ...
        >>> more_tweets = await tweets.next()  # Retrieve more tweets
        """
        tweet_type = tweet_type.capitalize()

        variables = {'communityId': community_id, 'count': count, 'withCommunity': True}

        if tweet_type == 'Media':
            endpoint = Endpoint.COMMUNITY_MEDIA
        else:
            endpoint = Endpoint.COMMUNITY_TWEETS
            variables['rankingMode'] = {'Top': 'Relevance', 'Latest': 'Recency'}[tweet_type]

        if cursor is not None:
            variables['cursor'] = cursor

        params = flatten_params({'variables': variables, 'features': COMMUNITY_TWEETS_FEATURES})
        response = (await self.http.get(endpoint, params=params, headers=self._base_headers)).json()

        entries = find_dict(response, 'entries')[0]
        if tweet_type == 'Media':
            if cursor is None:
                items = entries[0]['content']['items']
                next_cursor = entries[-1]['content']['value']
                previous_cursor = entries[-2]['content']['value']
            else:
                items = find_dict(response, 'moduleItems')[0]
                next_cursor = entries[-1]['content']['value']
                previous_cursor = entries[-2]['content']['value']
        else:
            items = entries
            next_cursor = items[-1]['content']['value']
            previous_cursor = items[-2]['content']['value']

        tweets = []
        for item in items:
            if not item['entryId'].startswith(('tweet', 'communities-grid')):
                continue

            tweet = tweet_from_data(self, item)
            if tweet is not None:
                tweets.append(tweet)

        return Result(
            tweets,
            partial(self.get_community_tweets, community_id, tweet_type, count, next_cursor),
            next_cursor,
            partial(self.get_community_tweets, community_id, tweet_type, count, previous_cursor),
            previous_cursor,
        )

    async def get_communities_timeline(self, count: int = 20, cursor: str | None = None) -> Result[Tweet]:
        """
        Retrieves tweets from communities timeline.

        Parameters
        ----------
        count : :class:`int`, default=20
            The number of tweets to retrieve.

        Returns
        -------
        Result[:class:`Tweet`]
            List of retrieved tweets.

        Examples
        --------
        >>> tweets = await client.get_communities_timeline()
        >>> for tweet in tweets:
        ...     print(tweet)
        <Tweet id="...">
        <Tweet id="...">
        ...
        >>> more_tweets = await tweets.next()  # Retrieve more tweets
        """
        variables = {'count': count, 'withCommunity': True}
        if cursor is not None:
            variables['cursor'] = cursor
        params = flatten_params({'variables': variables, 'features': COMMUNITY_TWEETS_FEATURES})
        response = (
            await self.http.get(Endpoint.COMMUNITIES_TIMELINE, params=params, headers=self._base_headers)
        ).json()
        items = find_dict(response, 'entries')[0]
        tweets = []
        for item in items:
            if not item['entryId'].startswith('tweet'):
                continue
            tweet_data = find_dict(item, 'result')[0]
            if 'tweet' in tweet_data:
                tweet_data = tweet_data['tweet']
            user_data = tweet_data['core']['user_results']['result']
            community_data = tweet_data['community_results']['result']
            community_data['rest_id'] = community_data['id_str']
            community = Community(self, community_data)
            tweet = Tweet(self, tweet_data, User(self, user_data))
            tweet.community = community
            tweets.append(tweet)

        next_cursor = items[-1]['content']['value']
        previous_cursor = items[-2]['content']['value']

        return Result(
            tweets,
            partial(self.get_communities_timeline, count, next_cursor),
            next_cursor,
            partial(self.get_communities_timeline, count, previous_cursor),
            previous_cursor,
        )

    async def join_community(self, community_id: str) -> Community:
        """
        Join a community.

        Parameters
        ----------
        community_id : :class:`str`
            The ID of the community to join.

        Returns
        -------
        :class:`Community`
            The joined community.
        """
        data = {
            'variables': {'communityId': community_id},
            'features': JOIN_COMMUNITY_FEATURES,
            'queryId': get_query_id(Endpoint.JOIN_COMMUNITY),
        }
        response = (await self.http.post(Endpoint.JOIN_COMMUNITY, json=data, headers=self._base_headers)).json()
        community_data = response['data']['community_join']
        community_data['rest_id'] = community_data['id_str']
        return Community(self, community_data)

    async def leave_community(self, community_id: str) -> Community:
        """
        Leave a community.

        Parameters
        ----------
        community_id : :class:`str`
            The ID of the community to leave.

        Returns
        -------
        :class:`Community`
            The left community.
        """
        data = {
            'variables': {'communityId': community_id},
            'features': JOIN_COMMUNITY_FEATURES,
            'queryId': get_query_id(Endpoint.LEAVE_COMMUNITY),
        }
        response = (await self.http.post(Endpoint.LEAVE_COMMUNITY, json=data, headers=self._base_headers)).json()
        community_data = response['data']['community_leave']
        community_data['rest_id'] = community_data['id_str']
        return Community(self, community_data)

    async def request_to_join_community(self, community_id: str, answer: str | None = None) -> Community:
        """
        Request to join a community.

        Parameters
        ----------
        community_id : :class:`str`
            The ID of the community to request to join.
        answer : :class:`str`, default=None
            The answer to the join request.

        Returns
        -------
        :class:`Community`
            The requested community.
        """
        data = {
            'variables': {'communityId': community_id, 'answer': '' if answer is None else answer},
            'features': JOIN_COMMUNITY_FEATURES,
            'queryId': get_query_id(Endpoint.REQUEST_TO_JOIN_COMMUNITY),
        }
        response = (
            await self.http.post(Endpoint.REQUEST_TO_JOIN_COMMUNITY, json=data, headers=self._base_headers)
        ).json()
        community_data = find_dict(response, 'result')[0]
        community_data['rest_id'] = community_data['id_str']
        return Community(self, community_data)

    async def _get_community_users(self, endpoint: str, community_id: str, count: int, cursor: str | None):
        """
        Base function to retrieve community users.
        """
        variables = {'communityId': community_id, 'count': count}
        if cursor is not None:
            variables['cursor'] = cursor
        params = flatten_params(
            {'variables': variables, 'features': {'responsive_web_graphql_timeline_navigation_enabled': True}}
        )
        response = (await self.http.get(endpoint, params=params, headers=self._base_headers)).json()

        items = find_dict(response, 'items_results')[0]
        users = []
        for item in items:
            if not 'result' in item:
                continue
            if item['result'].get('__typename') != 'User':
                continue
            users.append(CommunityMember(self, item['result']))

        next_cursor_ = find_dict(response, 'next_cursor')
        next_cursor = next_cursor_[0] if next_cursor_ else None

        if next_cursor is None:
            fetch_next_result = None
        else:
            fetch_next_result = partial(self._get_community_users, endpoint, community_id, count, next_cursor)
        return Result(users, fetch_next_result, next_cursor)

    async def get_community_members(
        self, community_id: str, count: int = 20, cursor: str | None = None
    ) -> Result[CommunityMember]:
        """
        Retrieves members of a community.

        Parameters
        ----------
        community_id : :class:`str`
            The ID of the community.
        count : :class:`int`, default=20
            The number of members to retrieve.

        Returns
        -------
        Result[:class:`CommunityMember`]
            List of retrieved members.
        """
        return await self._get_community_users(Endpoint.COMMUNITY_MEMBERS, community_id, count, cursor)

    async def get_community_moderators(
        self, community_id: str, count: int = 20, cursor: str | None = None
    ) -> Result[CommunityMember]:
        """
        Retrieves moderators of a community.

        Parameters
        ----------
        community_id : :class:`str`
            The ID of the community.
        count : :class:`int`, default=20
            The number of moderators to retrieve.

        Returns
        -------
        Result[:class:`CommunityMember`]
            List of retrieved moderators.
        """
        return await self._get_community_users(Endpoint.COMMUNITY_MODERATORS, community_id, count, cursor)

    async def search_community_tweet(
        self, community_id: str, query: str, count: int = 20, cursor: str | None = None
    ) -> Result[Tweet]:
        """Searchs tweets in a community.

        Parameters
        ----------
        community_id : :class:`str`
            The ID of the community.
        query : :class:`str`
            The search query.
        count : :class:`int`, default=20
            The number of tweets to retrieve.

        Returns
        -------
        Result[:class:`Tweet`]
            List of retrieved tweets.
        """
        variables = {
            'count': count,
            'query': query,
            'communityId': community_id,
            'includePromotedContent': False,
            'withBirdwatchNotes': True,
            'withVoice': False,
            'isListMemberTargetUserId': '0',
            'withCommunity': False,
            'withSafetyModeUserFields': True,
        }
        if cursor is not None:
            variables['cursor'] = cursor
        params = flatten_params({'variables': variables, 'features': COMMUNITY_TWEETS_FEATURES})
        response = (
            await self.http.get(Endpoint.SEARCH_COMMUNITY_TWEET, params=params, headers=self._base_headers)
        ).json()

        items = find_dict(response, 'entries')[0]
        tweets = []
        for item in items:
            if not item['entryId'].startswith('tweet'):
                continue

            tweet = tweet_from_data(self, item)
            if tweet is not None:
                tweets.append(tweet)

        next_cursor = items[-1]['content']['value']
        previous_cursor = items[-2]['content']['value']

        return Result(
            tweets,
            partial(self.search_community_tweet, community_id, query, count, next_cursor),
            next_cursor,
            partial(self.search_community_tweet, community_id, query, count, previous_cursor),
            previous_cursor,
        )
<|MERGE_RESOLUTION|>--- conflicted
+++ resolved
@@ -1,3780 +1,3764 @@
-from __future__ import annotations
-
-import asyncio
-import io
-import json
-import warnings
-from functools import partial
-from typing import Literal
-
-import filetype
-from fake_useragent import UserAgent
-from httpx import Response
-
-from ..errors import (
-    CouldNotTweetError,
-    InvalidMediaError,
-    TweetNotAvailableError,
-    TwitterError,
-    UserNotFoundError,
-    UserUnavailableError,
-    raise_exceptions_from_response,
-)
-from ..utils import (
-    BOOKMARK_FOLDER_TIMELINE_FEATURES,
-    COMMUNITY_TWEETS_FEATURES,
-    COMMUNITY_NOTE_FEATURES,
-    FEATURES,
-    JOIN_COMMUNITY_FEATURES,
-    LIST_FEATURES,
-    TOKEN,
-    USER_FEATURES,
-    SIMILAR_POSTS_FEATURES,
-    NOTE_TWEET_FEATURES,
-    Endpoint,
-    build_tweet_data,
-    build_user_data,
-    find_dict,
-    flatten_params,
-    get_query_id,
-    urlencode,
-)
-from .bookmark import BookmarkFolder
-from .community import Community, CommunityMember
-from .group import Group, GroupMessage
-from .http import HTTPClient
-from .list import List
-from .message import Message
-from .notification import Notification
-from .trend import Trend
-from .tweet import CommunityNote, Poll, ScheduledTweet, Tweet, tweet_from_data
-from .user import User
-from .utils import Flow, Result
-
-
-class Client:
-    """
-    A client for interacting with the Twitter API.
-    Since this class is for asynchronous use,
-    methods must be executed using await.
-
-    Examples
-    --------
-    >>> client = Client(language='en-US')
-
-    >>> await client.login(auth_info_1='example_user', auth_info_2='email@example.com', password='00000000')
-    """
-
-    def __init__(self, language: str | None = None, proxies: dict | None = None, **kwargs) -> None:
-        self._token = TOKEN
-        self.language = language
-        self.http = HTTPClient(proxies=proxies, **kwargs)
-        self._user_id = None
-        self._user_agent = UserAgent().random.strip()
-        self._act_as = None
-
-    async def _get_guest_token(self) -> str:
-        headers = self._base_headers
-        headers.pop('X-Twitter-Active-User')
-        headers.pop('X-Twitter-Auth-Type')
-        response = (await self.http.post(Endpoint.GUEST_TOKEN, headers=headers, data={})).json()
-        guest_token = response['guest_token']
-        return guest_token
-
-    @property
-    def _base_headers(self) -> dict[str, str]:
-        """
-        Base headers for Twitter API requests.
-        """
-        headers = {
-            'authorization': f'Bearer {self._token}',
-            'content-type': 'application/json',
-            'X-Twitter-Auth-Type': 'OAuth2Session',
-            'X-Twitter-Active-User': 'yes',
-            'Referer': 'https://twitter.com/',
-            'User-Agent': self._user_agent,
-        }
-
-        if self.language is not None:
-            headers['Accept-Language'] = self.language
-            headers['X-Twitter-Client-Language'] = self.language
-
-        csrf_token = self._get_csrf_token()
-        if csrf_token is not None:
-            headers['X-Csrf-Token'] = csrf_token
-        if self._act_as is not None:
-            headers['X-Act-As-User-Id'] = self._act_as
-        return headers
-
-    def _get_csrf_token(self) -> str:
-        """
-        Retrieves the Cross-Site Request Forgery (CSRF) token from the
-        current session's cookies.
-
-        Returns
-        -------
-        :class:`str`
-            The CSRF token as a string.
-        """
-        return self.http.client.cookies.get('ct0')
-
-    async def login(
-        self,
-        *,
-        auth_info_1: str,
-        auth_info_2: str | None = None,
-        password: str,
-    ) -> dict:
-        """
-        Logs into the account using the specified login information.
-        `auth_info_1` and `password` are required parameters.
-        `auth_info_2` is optional and can be omitted, but it is
-        recommended to provide if available.
-        The order in which you specify authentication information
-        (auth_info_1 and auth_info_2) is flexible.
-
-        Parameters
-        ----------
-        auth_info_1 : :class:`str`
-            The first piece of authentication information,
-            which can be a username, email address, or phone number.
-        auth_info_2 : :class:`str`, default=None
-            The second piece of authentication information,
-            which is optional but recommended to provide.
-            It can be a username, email address, or phone number.
-        password : :class:`str`
-            The password associated with the account.
-
-        Examples
-        --------
-        >>> await client.login(auth_info_1='example_user', auth_info_2='email@example.com', password='00000000')
-        """
-        self.http.client.cookies.clear()
-        guest_token = await self._get_guest_token()
-        headers = self._base_headers | {'x-guest-token': guest_token}
-        headers.pop('X-Twitter-Active-User')
-        headers.pop('X-Twitter-Auth-Type')
-
-        flow = Flow(self, Endpoint.LOGIN_FLOW, headers)
-
-        await flow.execute_task(params={'flow_name': 'login'})
-        await flow.execute_task()
-        await flow.execute_task(
-            {
-                'subtask_id': 'LoginEnterUserIdentifierSSO',
-                'settings_list': {
-                    'setting_responses': [
-                        {'key': 'user_identifier', 'response_data': {'text_data': {'result': auth_info_1}}}
-                    ],
-                    'link': 'next_link',
-                },
-            }
-        )
-
-        if flow.task_id == 'LoginEnterAlternateIdentifierSubtask':
-            await flow.execute_task(
-                {
-                    'subtask_id': 'LoginEnterAlternateIdentifierSubtask',
-                    'enter_text': {'text': auth_info_2, 'link': 'next_link'},
-                }
-            )
-
-        await flow.execute_task(
-            {'subtask_id': 'LoginEnterPassword', 'enter_password': {'password': password, 'link': 'next_link'}}
-        )
-
-        await flow.execute_task(
-            {
-                'subtask_id': 'AccountDuplicationCheck',
-                'check_logged_in_account': {'link': 'AccountDuplicationCheck_false'},
-            }
-        )
-
-        if not flow.response['subtasks']:
-            return
-
-        self._user_id = find_dict(flow.response, 'id_str')[0]
-
-        if flow.task_id == 'LoginTwoFactorAuthChallenge':
-            print(find_dict(flow.response, 'secondary_text')[0]['text'])
-
-            await flow.execute_task(
-                {
-                    'subtask_id': 'LoginTwoFactorAuthChallenge',
-                    'enter_text': {'text': input('>>> '), 'link': 'next_link'},
-                }
-            )
-
-        if flow.task_id == 'LoginAcid':
-            print(find_dict(flow.response, 'secondary_text')[0]['text'])
-
-            await flow.execute_task(
-                {'subtask_id': 'LoginAcid', 'enter_text': {'text': input('>>> '), 'link': 'next_link'}}
-            )
-
-        return flow.response
-
-    async def logout(self) -> Response:
-        """
-        Logs out of the currently logged-in account.
-        """
-        response = await self.http.post(Endpoint.LOGOUT, headers=self._base_headers)
-        return response
-
-    async def user_id(self) -> str:
-        """
-        Retrieves the user ID associated with the authenticated account.
-        """
-        if self._user_id is not None:
-            return self._user_id
-        response = (await self.http.get(Endpoint.SETTINGS, headers=self._base_headers)).json()
-        screen_name = response['screen_name']
-        self._user_id = (await self.get_user_by_screen_name(screen_name)).id
-        return self._user_id
-
-    async def user(self) -> User:
-        """
-        Retrieve detailed information about the authenticated user.
-        """
-        return await self.get_user_by_id(await self.user_id())
-
-    def get_cookies(self) -> dict:
-        """
-        Get the cookies.
-        You can skip the login procedure by loading the saved cookies
-        using the :func:`set_cookies` method.
-
-        Examples
-        --------
-        >>> client.get_cookies()
-
-        See Also
-        --------
-        .set_cookies
-        .load_cookies
-        .save_cookies
-        """
-        return dict(self.http.client.cookies)
-
-    def save_cookies(self, path: str) -> None:
-        """
-        Save cookies to file in json format.
-        You can skip the login procedure by loading the saved cookies
-        using the :func:`load_cookies` method.
-
-        Parameters
-        ----------
-        path : :class:`str`
-            The path to the file where the cookie will be stored.
-
-        Examples
-        --------
-        >>> client.save_cookies('cookies.json')
-
-        See Also
-        --------
-        .load_cookies
-        .get_cookies
-        .set_cookies
-        """
-        with open(path, 'w', encoding='utf-8') as f:
-            json.dump(self.get_cookies(), f)
-
-    def set_cookies(self, cookies: dict, clear_cookies: bool = False) -> None:
-        """
-        Sets cookies.
-        You can skip the login procedure by loading a saved cookies.
-
-        Parameters
-        ----------
-        cookies : :class:`dict`
-            The cookies to be set as key value pair.
-
-        Examples
-        --------
-        >>> with open('cookies.json', 'r', encoding='utf-8') as f:
-        ...     client.set_cookies(json.load(f))
-
-        See Also
-        --------
-        .get_cookies
-        .load_cookies
-        .save_cookies
-        """
-        if clear_cookies:
-            self.http.client.cookies.clear()
-        self.http.client.cookies.update(cookies)
-
-    def load_cookies(self, path: str) -> None:
-        """
-        Loads cookies from a file.
-        You can skip the login procedure by loading a saved cookies.
-
-        Parameters
-        ----------
-        path : :class:`str`
-            Path to the file where the cookie is stored.
-
-        Examples
-        --------
-        >>> client.load_cookies('cookies.json')
-
-        See Also
-        --------
-        .get_cookies
-        .save_cookies
-        .set_cookies
-        """
-        with open(path, 'r', encoding='utf-8') as f:
-            self.set_cookies(json.load(f))
-
-    def set_delegate_account(self, user_id: str | None) -> None:
-        """
-        Sets the account to act as.
-
-        Parameters
-        ----------
-        user_id : :class:`str` | None
-            The user ID of the account to act as.
-            Set to None to clear the delegated account.
-        """
-        self._act_as = user_id
-
-    async def _search(self, query: str, product: str, count: int, cursor: str | None) -> dict:
-        """
-        Base search function.
-        """
-        variables = {'rawQuery': query, 'count': count, 'querySource': 'typed_query', 'product': product}
-        if cursor is not None:
-            variables['cursor'] = cursor
-        params = flatten_params({'variables': variables, 'features': FEATURES})
-        response = (await self.http.get(Endpoint.SEARCH_TIMELINE, params=params, headers=self._base_headers)).json()
-
-        return response
-
-    async def search_tweet(
-        self, query: str, product: Literal['Top', 'Latest', 'Media'], count: int = 20, cursor: str | None = None
-    ) -> Result[Tweet]:
-        """
-        Searches for tweets based on the specified query and
-        product type.
-
-        Parameters
-        ----------
-        query : :class:`str`
-            The search query.
-        product : {'Top', 'Latest', 'Media'}
-            The type of tweets to retrieve.
-        count : :class:`int`, default=20
-            The number of tweets to retrieve, between 1 and 20.
-        cursor : :class:`str`, default=20
-            Token to retrieve more tweets.
-
-        Returns
-        -------
-        Result[:class:`Tweet`]
-            An instance of the `Result` class containing the
-            search results.
-
-        Examples
-        --------
-        >>> tweets = await client.search_tweet('query', 'Top')
-        >>> for tweet in tweets:
-        ...     print(tweet)
-        <Tweet id="...">
-        <Tweet id="...">
-        ...
-        ...
-
-        >>> more_tweets = await tweets.next()  # Retrieve more tweets
-        >>> for tweet in more_tweets:
-        ...     print(tweet)
-        <Tweet id="...">
-        <Tweet id="...">
-        ...
-        ...
-
-        >>> # Retrieve previous tweets
-        >>> previous_tweets = await tweets.previous()
-        """
-        product = product.capitalize()
-
-        response = await self._search(query, product, count, cursor)
-        instructions = find_dict(response, 'instructions')
-        if not instructions:
-            return Result([])
-        instructions = instructions[0]
-
-        if product == 'Media' and cursor is not None:
-            items = find_dict(instructions, 'moduleItems')[0]
-        else:
-            items_ = find_dict(instructions, 'entries')
-            if items_:
-                items = items_[0]
-            else:
-                items = []
-            if product == 'Media':
-                if 'items' in items[0]['content']:
-                    items = items[0]['content']['items']
-                else:
-                    items = []
-
-        next_cursor = None
-        previous_cursor = None
-
-        results = []
-        for item in items:
-            if item['entryId'].startswith('cursor-bottom'):
-                next_cursor = item['content']['value']
-            if item['entryId'].startswith('cursor-top'):
-                previous_cursor = item['content']['value']
-            if not item['entryId'].startswith(('tweet', 'search-grid')):
-                continue
-
-            tweet = tweet_from_data(self, item)
-            if tweet is not None:
-                results.append(tweet)
-
-        if next_cursor is None:
-            if product == 'Media':
-                entries = find_dict(instructions, 'entries')[0]
-                next_cursor = entries[-1]['content']['value']
-                previous_cursor = entries[-2]['content']['value']
-            else:
-                next_cursor = instructions[-1]['entry']['content']['value']
-                previous_cursor = instructions[-2]['entry']['content']['value']
-
-        return Result(
-            results,
-            partial(self.search_tweet, query, product, count, next_cursor),
-            next_cursor,
-            partial(self.search_tweet, query, product, count, previous_cursor),
-            previous_cursor,
-        )
-
-    async def search_user(self, query: str, count: int = 20, cursor: str | None = None) -> Result[User]:
-        """
-        Searches for users based on the provided query.
-
-        Parameters
-        ----------
-        query : :class:`str`
-            The search query for finding users.
-        count : :class:`int`, default=20
-            The number of users to retrieve in each request.
-        cursor : :class:`str`, default=None
-            Token to retrieve more users.
-
-        Returns
-        -------
-        Result[:class:`User`]
-            An instance of the `Result` class containing the
-            search results.
-
-        Examples
-        --------
-        >>> result = await client.search_user('query')
-        >>> for user in result:
-        ...     print(user)
-        <User id="...">
-        <User id="...">
-        ...
-        ...
-
-        >>> more_results = await result.next()  # Retrieve more search results
-        >>> for user in more_results:
-        ...     print(user)
-        <User id="...">
-        <User id="...">
-        ...
-        ...
-        """
-        response = await self._search(query, 'People', count, cursor)
-        items = find_dict(response, 'entries')[0]
-        next_cursor = items[-1]['content']['value']
-
-        results = []
-        for item in items:
-            if 'itemContent' not in item['content']:
-                continue
-            user_info = find_dict(item, 'result')[0]
-            results.append(User(self, user_info))
-
-        return Result(results, partial(self.search_user, query, count, next_cursor), next_cursor)
-
-    async def get_similar_tweets(self, tweet_id: str) -> list[Tweet]:
-        """
-        Retrieves tweets similar to the specified tweet (Twitter premium only).
-
-        Parameters
-        ----------
-        tweet_id : :class:`str`
-            The ID of the tweet for which similar tweets are to be retrieved.
-
-        Returns
-        -------
-        list[:class:`Tweet`]
-            A list of Tweet objects representing tweets
-            similar to the specified tweet.
-        """
-        params = flatten_params({'variables': {'tweet_id': tweet_id}, 'features': SIMILAR_POSTS_FEATURES})
-        response = (await self.http.get(Endpoint.SIMILAR_POSTS, params=params, headers=self._base_headers)).json()
-        items_ = find_dict(response, 'entries')
-        results = []
-        if not items_:
-            return results
-
-        for item in items_[0]:
-            if not item['entryId'].startswith('tweet'):
-                continue
-
-            tweet = tweet_from_data(self, item)
-            if tweet is not None:
-                results.append(tweet)
-
-        return results
-
-    async def upload_media(
-        self,
-        source: str | bytes,
-        wait_for_completion: bool = False,
-        status_check_interval: float = 1.0,
-        media_type: str | None = None,
-        media_category: str | None = None,
-<<<<<<< HEAD
-=======
-        is_long_video: bool = False
->>>>>>> 6a5f17fb
-    ) -> str:
-        """
-        Uploads media to twitter.
-
-        Parameters
-        ----------
-        source : :class:`str` | :class:`bytes`
-            The source of the media to be uploaded.
-            It can be either a file path or bytes of the media content.
-        wait_for_completion : :class:`bool`, default=False
-            Whether to wait for the completion of the media upload process.
-        status_check_interval : :class:`float`, default=1.0
-            The interval (in seconds) to check the status of the
-            media upload process.
-        media_type : :class:`str`, default=None
-            The MIME type of the media.
-            If not specified, it will be guessed from the source.
-        media_category : :class:`str`, default=None
-            The media category.
-        is_long_video : :class:`bool`, default=False
-            If this is True, videos longer than 2:20 can be uploaded.
-            (Twitter Premium only)
-
-        Returns
-        -------
-        :class:`str`
-            The media ID of the uploaded media.
-
-        Examples
-        --------
-        Videos, images and gifs can be uploaded.
-
-        >>> media_id_1 = await client.upload_media(
-        ...     'media1.jpg',
-        ... )
-
-        >>> media_id_2 = await client.upload_media('media2.mp4', wait_for_completion=True)
-
-        >>> media_id_3 = await client.upload_media(
-        ...     'media3.gif',
-        ...     wait_for_completion=True,
-        ...     media_category='tweet_gif',  # media_category must be specified
-        ... )
-        """
-        if not isinstance(wait_for_completion, bool):
-            raise TypeError('wait_for_completion must be bool,' f' not {wait_for_completion.__class__.__name__}')
-
-        if isinstance(source, str):
-            # If the source is a path
-            with open(source, 'rb') as file:
-                binary = file.read()
-        elif isinstance(source, bytes):
-            # If the source is bytes
-            binary = source
-
-        if media_type is None:
-            # Guess mimetype if not specified
-            media_type = filetype.guess(binary).mime
-
-        if wait_for_completion:
-            if media_type == 'image/gif':
-                if media_category is None:
-                    raise TwitterError(
-                        '`media_category` must be specified to check the '
-                        "upload status of gif images ('dm_gif' or 'tweet_gif')"
-                    )
-            elif media_type.startswith('image'):
-                # Checking the upload status of an image is impossible.
-                wait_for_completion = False
-
-        if is_long_video:
-            endpoint = Endpoint.UPLOAD_MEDIA_2
-        else:
-            endpoint = Endpoint.UPLOAD_MEDIA
-
-        total_bytes = len(binary)
-
-        # ============ INIT =============
-        params = {'command': 'INIT', 'total_bytes': total_bytes, 'media_type': media_type}
-        if media_category is not None:
-            params['media_category'] = media_category
-<<<<<<< HEAD
-        response = (await self.http.post(Endpoint.UPLOAD_MEDIA, params=params, headers=self._base_headers)).json()
-=======
-        response = (await self.http.post(
-            endpoint,
-            params=params,
-            headers=self._base_headers
-        )).json()
->>>>>>> 6a5f17fb
-        media_id = response['media_id']
-        # =========== APPEND ============
-        segment_index = 0
-        bytes_sent = 0
-        MAX_SEGMENT_SIZE = 8 * 1024 * 1024  # The maximum segment size is 8 MB
-        tasks = []
-        chunk_streams: list[io.BytesIO] = []
-
-        while bytes_sent < total_bytes:
-            chunk = binary[bytes_sent : bytes_sent + MAX_SEGMENT_SIZE]
-            chunk_stream = io.BytesIO(chunk)
-            params = {
-                'command': 'APPEND',
-                'media_id': media_id,
-                'segment_index': segment_index,
-            }
-            headers = self._base_headers
-            headers.pop('content-type')
-            files = {
-                'media': (
-                    'blob',
-                    chunk_stream,
-                    'application/octet-stream',
-                )
-            }
-
-<<<<<<< HEAD
-            coro = self.http.post(Endpoint.UPLOAD_MEDIA, params=params, headers=headers, files=files)
-=======
-            coro = self.http.post(
-                endpoint,
-                params=params,
-                headers=headers,
-                files=files
-            )
->>>>>>> 6a5f17fb
-            tasks.append(asyncio.create_task(coro))
-            chunk_streams.append(chunk_stream)
-
-            segment_index += 1
-            bytes_sent += len(chunk)
-
-        gather = asyncio.gather(*tasks)
-        await gather
-
-        # Close chunk streams
-        for chunk_stream in chunk_streams:
-            chunk_stream.close()
-
-        # ========== FINALIZE ===========
-        params = {
-            'command': 'FINALIZE',
-            'media_id': media_id,
-        }
-        await self.http.post(
-            endpoint,
-            params=params,
-            headers=self._base_headers,
-        )
-
-        if wait_for_completion:
-            while True:
-                state = await self.check_media_status(media_id)
-                processing_info = state['processing_info']
-                if 'error' in processing_info:
-                    raise InvalidMediaError(processing_info['error'].get('message'))
-                if processing_info['state'] == 'succeeded':
-                    break
-                await asyncio.sleep(status_check_interval)
-
-        return media_id
-
-    async def check_media_status(
-        self, media_id: str, is_long_video: bool = False
-    ) -> dict:
-        """
-        Check the status of uploaded media.
-
-        Parameters
-        ----------
-        media_id : :class:`str`
-            The media ID of the uploaded media.
-
-        Returns
-        -------
-        dict
-            A dictionary containing information about the status of
-            the uploaded media.
-        """
-<<<<<<< HEAD
-        params = {'command': 'STATUS', 'media_id': media_id}
-        response = (await self.http.get(Endpoint.UPLOAD_MEDIA, params=params, headers=self._base_headers)).json()
-=======
-        params = {
-            'command': 'STATUS',
-            'media_id': media_id
-        }
-        if is_long_video:
-            endpoint = Endpoint.UPLOAD_MEDIA_2
-        else:
-            endpoint = Endpoint.UPLOAD_MEDIA
-        response = (await self.http.get(
-            endpoint,
-            params=params,
-            headers=self._base_headers
-        )).json()
->>>>>>> 6a5f17fb
-        return response
-
-    async def create_media_metadata(
-        self,
-        media_id: str,
-        alt_text: str | None = None,
-        sensitive_warning: list[Literal['adult_content', 'graphic_violence', 'other']] = None,
-    ) -> Response:
-        """
-        Adds metadata to uploaded media.
-
-        Parameters
-        ----------
-        media_id : :class:`str`
-            The media id for which to create metadata.
-        alt_text : :class:`str` | None, default=None
-            Alternative text for the media.
-        sensitive_warning : list{'adult_content', 'graphic_violence', 'other'}
-            A list of sensitive content warnings for the media.
-
-        Returns
-        -------
-        :class:`httpx.Response`
-            Response returned from twitter api.
-
-        Examples
-        --------
-        >>> media_id = await client.upload_media('media.jpg')
-        >>> await client.create_media_metadata(media_id, alt_text='This is a sample media', sensitive_warning=['other'])
-        >>> await client.create_tweet(media_ids=[media_id])
-        """
-        data = {'media_id': media_id}
-        if alt_text is not None:
-            data['alt_text'] = {'text': alt_text}
-        if sensitive_warning is not None:
-            data['sensitive_media_warning'] = sensitive_warning
-        return await self.http.post(Endpoint.CREATE_MEDIA_METADATA, json=data, headers=self._base_headers)
-
-    async def get_media(self, url: str) -> bytes:
-        """Retrieves media bytes.
-
-        Parameters
-        ----------
-        url : str
-            Media URL
-        """
-        return (await self.http.get(url, headers=self._base_headers)).content
-
-    async def create_poll(self, choices: list[str], duration_minutes: int) -> str:
-        """
-        Creates a poll and returns card-uri.
-
-        Parameters
-        ----------
-        choices : list[:class:`str`]
-            A list of choices for the poll. Maximum of 4 choices.
-        duration_minutes : :class:`int`
-            The duration of the poll in minutes.
-
-        Returns
-        -------
-        :class:`str`
-            The URI of the created poll card.
-
-        Examples
-        --------
-        Create a poll with three choices lasting for 60 minutes:
-
-        >>> choices = ['Option A', 'Option B', 'Option C']
-        >>> duration_minutes = 60
-        >>> card_uri = await client.create_poll(choices, duration_minutes)
-        >>> print(card_uri)
-        'card://0000000000000000000'
-        """
-        card_data = {
-            'twitter:card': f'poll{len(choices)}choice_text_only',
-            'twitter:api:api:endpoint': '1',
-            'twitter:long:duration_minutes': duration_minutes,
-        }
-
-        for i, choice in enumerate(choices, 1):
-            card_data[f'twitter:string:choice{i}_label'] = choice
-
-        data = urlencode({'card_data': card_data})
-        headers = self._base_headers | {'content-type': 'application/x-www-form-urlencoded'}
-        response = (
-            await self.http.post(
-                Endpoint.CREATE_CARD,
-                data=data,
-                headers=headers,
-            )
-        ).json()
-
-        return response['card_uri']
-
-    async def vote(self, selected_choice: str, card_uri: str, tweet_id: str, card_name: str) -> Poll:
-        """
-        Vote on a poll with the selected choice.
-        Parameters
-        ----------
-        selected_choice : :class:`str`
-            The label of the selected choice for the vote.
-        card_uri : :class:`str`
-            The URI of the poll card.
-        tweet_id : :class:`str`
-            The ID of the original tweet containing the poll.
-        card_name : :class:`str`
-            The name of the poll card.
-        Returns
-        -------
-        :class:`Poll`
-            The Poll object representing the updated poll after voting.
-        """
-        data = urlencode(
-            {
-                'twitter:string:card_uri': card_uri,
-                'twitter:long:original_tweet_id': tweet_id,
-                'twitter:string:response_card_name': card_name,
-                'twitter:string:cards_platform': 'Web-12',
-                'twitter:string:selected_choice': selected_choice,
-            }
-        )
-        headers = self._base_headers | {'content-type': 'application/x-www-form-urlencoded'}
-        response = (await self.http.post(Endpoint.VOTE, data=data, headers=headers)).json()
-
-        card_data = {'rest_id': response['card']['url'], 'legacy': response['card']}
-        return Poll(self, card_data, None)
-
-    async def create_tweet(
-        self,
-        text: str = '',
-        media_ids: list[str] | None = None,
-        poll_uri: str | None = None,
-        reply_to: str | None = None,
-        conversation_control: Literal['followers', 'verified', 'mentioned'] | None = None,
-        attachment_url: str | None = None,
-        community_id: str | None = None,
-        share_with_followers: bool = False,
-        is_note_tweet: bool = False,
-        richtext_options: list[dict] = None,
-        edit_tweet_id: str | None = None,
-    ) -> Tweet:
-        """
-        Creates a new tweet on Twitter with the specified
-        text, media, and poll.
-
-        Parameters
-        ----------
-        text : :class:`str`, default=''
-            The text content of the tweet.
-        media_ids : list[:class:`str`], default=None
-            A list of media IDs or URIs to attach to the tweet.
-            media IDs can be obtained by using the `upload_media` method.
-        poll_uri : :class:`str`, default=None
-            The URI of a Twitter poll card to attach to the tweet.
-            Poll URIs can be obtained by using the `create_poll` method.
-        reply_to : :class:`str`, default=None
-            The ID of the tweet to which this tweet is a reply.
-        conversation_control : {'followers', 'verified', 'mentioned'}
-            The type of conversation control for the tweet:
-            - 'followers': Limits replies to followers only.
-            - 'verified': Limits replies to verified accounts only.
-            - 'mentioned': Limits replies to mentioned accounts only.
-        attachment_url : :class:`str`
-            URL of the tweet to be quoted.
-        is_note_tweet : :class:`bool`, default=False
-            If this option is set to True, tweets longer than 280 characters
-            can be posted (Twitter Premium only).
-        richtext_options : list[:class:`dict`], default=None
-            Options for decorating text (Twitter Premium only).
-        edit_tweet_id : :class:`str` | None, default=None
-            ID of the tweet to edit (Twitter Premium only).
-
-        Raises
-        ------
-        :exc:`DuplicateTweet` : If the tweet is a duplicate of another tweet.
-
-        Returns
-        -------
-        :class:`Tweet`
-            The Created Tweet.
-
-        Examples
-        --------
-        Create a tweet with media:
-
-        >>> tweet_text = 'Example text'
-        >>> media_ids = [await client.upload_media('image1.png'), await client.upload_media('image2.png')]
-        >>> await client.create_tweet(tweet_text, media_ids=media_ids)
-
-        Create a tweet with a poll:
-
-        >>> tweet_text = 'Example text'
-        >>> poll_choices = ['Option A', 'Option B', 'Option C']
-        >>> duration_minutes = 60
-        >>> poll_uri = await client.create_poll(poll_choices, duration_minutes)
-        >>> await client.create_tweet(tweet_text, poll_uri=poll_uri)
-
-        See Also
-        --------
-        .upload_media
-        .create_poll
-        """
-        media_entities = [{'media_id': media_id, 'tagged_users': []} for media_id in (media_ids or [])]
-        variables = {
-            'tweet_text': text,
-            'dark_request': False,
-            'media': {'media_entities': media_entities, 'possibly_sensitive': False},
-            'semantic_annotation_ids': [],
-        }
-
-        if poll_uri is not None:
-            variables['card_uri'] = poll_uri
-
-        if reply_to is not None:
-            variables['reply'] = {'in_reply_to_tweet_id': reply_to, 'exclude_reply_user_ids': []}
-
-        if conversation_control is not None:
-            conversation_control = conversation_control.lower()
-            limit_mode = {'followers': 'Community', 'verified': 'Verified', 'mentioned': 'ByInvitation'}[
-                conversation_control
-            ]
-            variables['conversation_control'] = {'mode': limit_mode}
-
-        if attachment_url is not None:
-            variables['attachment_url'] = attachment_url
-
-        if community_id is not None:
-            variables['semantic_annotation_ids'] = [{'entity_id': community_id, 'group_id': '8', 'domain_id': '31'}]
-            variables['broadcast'] = share_with_followers
-
-        if richtext_options is not None:
-            is_note_tweet = True
-            variables['richtext_options'] = {'richtext_tags': richtext_options}
-        if edit_tweet_id is not None:
-            variables['edit_options'] = {'previous_tweet_id': edit_tweet_id}
-
-        if is_note_tweet:
-            endpoint = Endpoint.CREATE_NOTE_TWEET
-            features = NOTE_TWEET_FEATURES
-        else:
-            endpoint = Endpoint.CREATE_TWEET
-            features = FEATURES
-        data = {
-            'variables': variables,
-            'queryId': get_query_id(Endpoint.CREATE_TWEET),
-            'features': features,
-        }
-        response = (
-            await self.http.post(
-                endpoint,
-                json=data,
-                headers=self._base_headers,
-            )
-        ).json()
-
-        _result = find_dict(response, 'result')
-        if not _result:
-            raise_exceptions_from_response(response['errors'])
-            raise CouldNotTweetError(response['errors'][0] if response['errors'] else 'Failed to post a tweet.')
-
-        tweet_info = _result[0]
-        user_info = tweet_info['core']['user_results']['result']
-        return Tweet(self, tweet_info, User(self, user_info))
-
-    async def create_scheduled_tweet(
-        self,
-        scheduled_at: int,
-        text: str = '',
-        media_ids: list[str] | None = None,
-    ) -> str:
-        """
-        Schedules a tweet to be posted at a specified timestamp.
-
-        Parameters
-        ----------
-        scheduled_at : :class:`int`
-            The timestamp when the tweet should be scheduled for posting.
-        text : :class:`str`, default=''
-            The text content of the tweet, by default an empty string.
-        media_ids : list[:class:`str`], default=None
-            A list of media IDs to be attached to the tweet, by default None.
-
-        Returns
-        -------
-        :class:`str`
-            The ID of the scheduled tweet.
-
-        Examples
-        --------
-        Create a tweet with media:
-
-        >>> scheduled_time = int(time.time()) + 3600  # One hour from now
-        >>> tweet_text = 'Example text'
-        >>> media_ids = [await client.upload_media('image1.png'), await client.upload_media('image2.png')]
-        >>> await client.create_scheduled_tweet(
-        ...     scheduled_time
-        ...     tweet_text,
-        ...     media_ids=media_ids
-        ... )
-        """
-        variables = {
-            'post_tweet_request': {
-                'auto_populate_reply_metadata': False,
-                'status': text,
-                'exclude_reply_user_ids': [],
-                'media_ids': media_ids,
-            },
-            'execute_at': scheduled_at,
-        }
-        data = {
-            'variables': variables,
-            'queryId': get_query_id(Endpoint.CREATE_SCHEDULED_TWEET),
-        }
-        response = (
-            await self.http.post(
-                Endpoint.CREATE_SCHEDULED_TWEET,
-                json=data,
-                headers=self._base_headers,
-            )
-        ).json()
-        return response['data']['tweet']['rest_id']
-
-    async def delete_tweet(self, tweet_id: str) -> Response:
-        """Deletes a tweet.
-
-        Parameters
-        ----------
-        tweet_id : :class:`str`
-            ID of the tweet to be deleted.
-
-        Returns
-        -------
-        :class:`httpx.Response`
-            Response returned from twitter api.
-
-        Examples
-        --------
-        >>> tweet_id = '0000000000'
-        >>> await delete_tweet(tweet_id)
-        """
-        data = {
-            'variables': {'tweet_id': tweet_id, 'dark_request': False},
-            'queryId': get_query_id(Endpoint.DELETE_TWEET),
-        }
-        response = await self.http.post(Endpoint.DELETE_TWEET, json=data, headers=self._base_headers)
-        return response
-
-    async def get_user_by_screen_name(self, screen_name: str) -> User:
-        """
-        Fetches a user by screen name.
-
-        Parameter
-        ---------
-        screen_name : :class:`str`
-            The screen name of the Twitter user.
-
-        Returns
-        -------
-        :class:`User`
-            An instance of the User class representing the
-            Twitter user.
-
-        Examples
-        --------
-        >>> target_screen_name = 'example_user'
-        >>> user = await client.get_user_by_name(target_screen_name)
-        >>> print(user)
-        <User id="...">
-        """
-        variables = {'screen_name': screen_name, 'withSafetyModeUserFields': False}
-        params = flatten_params(
-            {'variables': variables, 'features': USER_FEATURES, 'fieldToggles': {'withAuxiliaryUserLabels': False}}
-        )
-        response = (await self.http.get(Endpoint.USER_BY_SCREEN_NAME, params=params, headers=self._base_headers)).json()
-
-        if 'user' not in response['data']:
-            raise UserNotFoundError('The user does not exist.')
-        user_data = response['data']['user']['result']
-        if user_data.get('__typename') == 'UserUnavailable':
-            raise UserUnavailableError(user_data.get('message'))
-
-        return User(self, user_data)
-
-    async def get_user_by_id(self, user_id: str) -> User:
-        """
-        Fetches a user by ID
-
-        Parameter
-        ---------
-        user_id : :class:`str`
-            The ID of the Twitter user.
-
-        Returns
-        -------
-        :class:`User`
-            An instance of the User class representing the
-            Twitter user.
-
-        Examples
-        --------
-        >>> target_screen_name = '000000000'
-        >>> user = await client.get_user_by_id(target_screen_name)
-        >>> print(user)
-        <User id="000000000">
-        """
-        variables = {'userId': user_id, 'withSafetyModeUserFields': True}
-        params = flatten_params({'variables': variables, 'features': USER_FEATURES})
-        response = (await self.http.get(Endpoint.USER_BY_REST_ID, params=params, headers=self._base_headers)).json()
-        if 'result' not in response['data']['user']:
-            raise TwitterError(f'Invalid user id: {user_id}')
-        user_data = response['data']['user']['result']
-        if user_data.get('__typename') == 'UserUnavailable':
-            raise UserUnavailableError(user_data.get('message'))
-        return User(self, user_data)
-
-    async def _get_tweet_detail(self, tweet_id: str, cursor: str | None):
-        variables = {
-            'focalTweetId': tweet_id,
-            'with_rux_injections': False,
-            'includePromotedContent': True,
-            'withCommunity': True,
-            'withQuickPromoteEligibilityTweetFields': True,
-            'withBirdwatchNotes': True,
-            'withVoice': True,
-            'withV2Timeline': True,
-        }
-        if cursor is not None:
-            variables['cursor'] = cursor
-        params = flatten_params(
-            {'variables': variables, 'features': FEATURES, 'fieldToggles': {'withAuxiliaryUserLabels': False}}
-        )
-        response = (await self.http.get(Endpoint.TWEET_DETAIL, params=params, headers=self._base_headers)).json()
-        return response
-
-    async def _get_more_replies(self, tweet_id: str, cursor: str) -> Result[Tweet]:
-        response = await self._get_tweet_detail(tweet_id, cursor)
-        entries = find_dict(response, 'entries')[0]
-
-        results = []
-        for entry in entries:
-            if entry['entryId'].startswith(('cursor', 'label')):
-                continue
-            tweet = tweet_from_data(self, entry)
-            if tweet is not None:
-                results.append(tweet)
-
-        if entries[-1]['entryId'].startswith('cursor'):
-            next_cursor = entries[-1]['content']['itemContent']['value']
-            _fetch_next_result = partial(self._get_more_replies, tweet_id, next_cursor)
-        else:
-            next_cursor = None
-            _fetch_next_result = None
-
-        return Result(results, _fetch_next_result, next_cursor)
-
-    async def _show_more_replies(self, tweet_id: str, cursor: str) -> Result[Tweet]:
-        response = await self._get_tweet_detail(tweet_id, cursor)
-        items = find_dict(response, 'moduleItems')[0]
-        results = []
-        for item in items:
-            if 'tweet' not in item['entryId']:
-                continue
-            tweet = tweet_from_data(self, item)
-            if tweet is not None:
-                results.append(tweet)
-        return Result(results)
-
-    async def get_tweet_by_id(self, tweet_id: str, cursor: str | None = None) -> Tweet:
-        """
-        Fetches a tweet by tweet ID.
-
-        Parameters
-        ----------
-        tweet_id : :class:`str`
-            The ID of the tweet.
-
-        Returns
-        -------
-        :class:`Tweet`
-            A Tweet object representing the fetched tweet.
-
-        Examples
-        --------
-        >>> target_tweet_id = '...'
-        >>> tweet = client.get_tweet_by_id(target_tweet_id)
-        >>> print(tweet)
-        <Tweet id="...">
-        """
-        response = await self._get_tweet_detail(tweet_id, cursor)
-
-        entries = find_dict(response, 'entries')[0]
-        reply_to = []
-        replies_list = []
-        related_tweets = []
-        tweet = None
-
-        for entry in entries:
-            if entry['entryId'].startswith('cursor'):
-                continue
-            tweet_object = tweet_from_data(self, entry)
-            if tweet_object is None:
-                continue
-
-            if entry['entryId'].startswith('tweetdetailrelatedtweets'):
-                related_tweets.append(tweet_object)
-                continue
-
-            if entry['entryId'] == f'tweet-{tweet_id}':
-                tweet = tweet_object
-            else:
-                if tweet is None:
-                    reply_to.append(tweet_object)
-                else:
-                    replies = []
-                    sr_cursor = None
-                    show_replies = None
-
-                    for reply in entry['content']['items'][1:]:
-                        if 'tweetcomposer' in reply['entryId']:
-                            continue
-                        if 'tweet' in reply.get('entryId'):
-                            rpl = tweet_from_data(self, reply)
-                            if rpl is None:
-                                continue
-                            replies.append(rpl)
-                        if 'cursor' in reply.get('entryId'):
-                            sr_cursor = reply['item']['itemContent']['value']
-                            show_replies = partial(self._show_more_replies, tweet_id, sr_cursor)
-                    tweet_object.replies = Result(replies, show_replies, sr_cursor)
-                    replies_list.append(tweet_object)
-
-                    display_type = find_dict(entry, 'tweetDisplayType', True)
-                    if display_type and display_type[0] == 'SelfThread':
-                        tweet.thread = [tweet_object, *replies]
-
-        if entries[-1]['entryId'].startswith('cursor'):
-            # if has more replies
-            reply_next_cursor = entries[-1]['content']['itemContent']['value']
-            _fetch_more_replies = partial(self._get_more_replies, tweet_id, reply_next_cursor)
-        else:
-            reply_next_cursor = None
-            _fetch_more_replies = None
-
-        tweet.replies = Result(replies_list, _fetch_more_replies, reply_next_cursor)
-        tweet.reply_to = reply_to
-        tweet.related_tweets = related_tweets
-
-        return tweet
-
-    async def get_scheduled_tweets(self) -> list[ScheduledTweet]:
-        """
-        Retrieves scheduled tweets.
-
-        Returns
-        -------
-        list[:class:`ScheduledTweet`]
-            List of ScheduledTweet objects representing the scheduled tweets.
-        """
-
-        params = flatten_params({'variables': {'ascending': True}})
-        response = (
-            await self.http.get(Endpoint.FETCH_SCHEDULED_TWEETS, params=params, headers=self._base_headers)
-        ).json()
-        tweets = find_dict(response, 'scheduled_tweet_list')[0]
-        return [ScheduledTweet(self, tweet) for tweet in tweets]
-
-    async def delete_scheduled_tweet(self, tweet_id: str) -> Response:
-        """
-        Delete a scheduled tweet.
-
-        Parameters
-        ----------
-        tweet_id : :class:`str`
-            The ID of the scheduled tweet to delete.
-
-        Returns
-        -------
-        :class:`httpx.Response`
-            Response returned from twitter api.
-        """
-        data = {'variables': {'scheduled_tweet_id': tweet_id}, 'queryId': get_query_id(Endpoint.DELETE_SCHEDULED_TWEET)}
-        response = await self.http.post(Endpoint.DELETE_SCHEDULED_TWEET, json=data, headers=self._base_headers)
-        return response
-
-    async def _get_tweet_engagements(
-        self,
-        tweet_id: str,
-        count: int,
-        cursor: str,
-        endpoint: str,
-    ) -> Result[User]:
-        """
-        Base function to get tweet engagements.
-        """
-        variables = {'tweetId': tweet_id, 'count': count, 'includePromotedContent': True}
-        if cursor is not None:
-            variables['cursor'] = cursor
-        params = flatten_params({'variables': variables, 'features': FEATURES})
-        response = (await self.http.get(endpoint, params=params, headers=self._base_headers)).json()
-        items_ = find_dict(response, 'entries')
-        if not items_:
-            return Result([])
-        items = items_[0]
-        next_cursor = items[-1]['content']['value']
-        previous_cursor = items[-2]['content']['value']
-
-        results = []
-        for item in items:
-            if not item['entryId'].startswith('user'):
-                continue
-            user_info_ = find_dict(item, 'result')
-            if not user_info_:
-                continue
-            user_info = user_info_[0]
-            results.append(User(self, user_info))
-
-        return Result(
-            results,
-            partial(self._get_tweet_engagements, tweet_id, count, next_cursor, endpoint),
-            next_cursor,
-            partial(self._get_tweet_engagements, tweet_id, count, previous_cursor, endpoint),
-            previous_cursor,
-        )
-
-    async def get_retweeters(self, tweet_id: str, count: int = 40, cursor: str | None = None) -> Result[User]:
-        """
-        Retrieve users who retweeted a specific tweet.
-
-        Parameters
-        ----------
-        tweet_id : :class:`str`
-            The ID of the tweet.
-        count : int, default=40
-            The maximum number of users to retrieve.
-        cursor : :class:`str`, default=None
-            A string indicating the position of the cursor for pagination.
-
-        Returns
-        -------
-        Result[:class:`User`]
-            A list of users who retweeted the tweet.
-
-        Examples
-        --------
-        >>> tweet_id = '...'
-        >>> retweeters = await client.get_retweeters(tweet_id)
-        >>> print(retweeters)
-        [<User id="...">, <User id="...">, ..., <User id="...">]
-
-        >>> # Retrieve more retweeters.
-        >>> more_retweeters = await retweeters.next()
-        >>> print(more_retweeters)
-        [<User id="...">, <User id="...">, ..., <User id="...">]
-        """
-        return await self._get_tweet_engagements(tweet_id, count, cursor, Endpoint.RETWEETERS)
-
-    async def get_favoriters(self, tweet_id: str, count: int = 40, cursor: str | None = None) -> Result[User]:
-        """
-        Retrieve users who favorited a specific tweet.
-
-        Parameters
-        ----------
-        tweet_id : :class:`str`
-            The ID of the tweet.
-        count : int, default=40
-            The maximum number of users to retrieve.
-        cursor : :class:`str`, default=None
-            A string indicating the position of the cursor for pagination.
-
-        Returns
-        -------
-        Result[:class:`User`]
-            A list of users who favorited the tweet.
-
-        Examples
-        --------
-        >>> tweet_id = '...'
-        >>> favoriters = await client.get_favoriters(tweet_id)
-        >>> print(favoriters)
-        [<User id="...">, <User id="...">, ..., <User id="...">]
-
-        >>> # Retrieve more favoriters.
-        >>> more_favoriters = await favoriters.next()
-        >>> print(more_favoriters)
-        [<User id="...">, <User id="...">, ..., <User id="...">]
-        """
-        return await self._get_tweet_engagements(tweet_id, count, cursor, Endpoint.FAVORITERS)
-
-    async def get_community_note(self, note_id: str) -> CommunityNote:
-        """
-        Fetches a community note by ID.
-
-        Parameters
-        ----------
-        note_id : :class:`str`
-            The ID of the community note.
-
-        Returns
-        -------
-        :class:`CommunityNote`
-            A CommunityNote object representing the fetched community note.
-
-        Raises
-        ------
-        :exc:`TwitterException`
-            Invalid note ID.
-
-        Examples
-        --------
-        >>> note_id = '...'
-        >>> note = client.get_community_note(note_id)
-        >>> print(note)
-        <CommunityNote id="...">
-        """
-        params = flatten_params({'variables': {'note_id': note_id}, 'features': COMMUNITY_NOTE_FEATURES})
-        response = (
-            await self.http.get(Endpoint.FETCH_COMMUNITY_NOTE, params=params, headers=self._base_headers)
-        ).json()
-        note_data = response['data']['birdwatch_note_by_rest_id']
-        if 'data_v1' not in note_data:
-            raise TwitterError(f'Invalid user id: {note_id}')
-        return CommunityNote(self, note_data)
-
-    async def get_user_tweets(
-        self,
-        user_id: str,
-        tweet_type: Literal['Tweets', 'Replies', 'Media', 'Likes'],
-        count: int = 40,
-        cursor: str | None = None,
-    ) -> Result[Tweet]:
-        """
-        Fetches tweets from a specific user's timeline.
-
-        Parameters
-        ----------
-        user_id : :class:`str`
-            The ID of the Twitter user whose tweets to retrieve.
-            To get the user id from the screen name, you can use
-            `get_user_by_screen_name` method.
-        tweet_type : {'Tweets', 'Replies', 'Media', 'Likes'}
-            The type of tweets to retrieve.
-        count : :class:`int`, default=40
-            The number of tweets to retrieve.
-        cursor : :class:`str`, default=None
-            The cursor for fetching the next set of results.
-
-        Returns
-        -------
-        Result[:class:`Tweet`]
-            A Result object containing a list of `Tweet` objects.
-
-        Examples
-        --------
-        >>> user_id = '...'
-
-        If you only have the screen name, you can get the user id as follows:
-
-        >>> screen_name = 'example_user'
-        >>> user = client.get_user_by_screen_name(screen_name)
-        >>> user_id = user.id
-
-        >>> tweets = await client.get_user_tweets(user_id, 'Tweets', count=20)
-        >>> for tweet in tweets:
-        ...     print(tweet)
-        <Tweet id="...">
-        <Tweet id="...">
-        ...
-        ...
-
-        >>> more_tweets = await tweets.next()  # Retrieve more tweets
-        >>> for tweet in more_tweets:
-        ...     print(tweet)
-        <Tweet id="...">
-        <Tweet id="...">
-        ...
-        ...
-
-        >>> # Retrieve previous tweets
-        >>> previous_tweets = await tweets.previous()
-
-        See Also
-        --------
-        .get_user_by_screen_name
-        """
-        tweet_type = tweet_type.capitalize()
-
-        variables = {
-            'userId': user_id,
-            'count': count,
-            'includePromotedContent': True,
-            'withQuickPromoteEligibilityTweetFields': True,
-            'withVoice': True,
-            'withV2Timeline': True,
-        }
-        if cursor is not None:
-            variables['cursor'] = cursor
-        params = flatten_params({'variables': variables, 'features': FEATURES})
-        endpoint = {
-            'Tweets': Endpoint.USER_TWEETS,
-            'Replies': Endpoint.USER_TWEETS_AND_REPLIES,
-            'Media': Endpoint.USER_MEDIA,
-            'Likes': Endpoint.USER_LIKES,
-        }[tweet_type]
-
-        response = (await self.http.get(endpoint, params=params, headers=self._base_headers)).json()
-
-        instructions_ = find_dict(response, 'instructions')
-        if not instructions_:
-            return Result([])
-        instructions = instructions_[0]
-
-        items = instructions[-1]['entries']
-        next_cursor = items[-1]['content']['value']
-        previous_cursor = items[-2]['content']['value']
-
-        if tweet_type == 'Media':
-            if cursor is None:
-                items = items[0]['content']['items']
-            else:
-                items = instructions[0]['moduleItems']
-
-        results = []
-        for item in items:
-            entry_id = item['entryId']
-
-            if not entry_id.startswith(('tweet', 'profile-conversation', 'profile-grid')):
-                continue
-
-            if entry_id.startswith('profile-conversation'):
-                tweets = item['content']['items']
-                replies = []
-                for reply in tweets[1:]:
-                    tweet_object = tweet_from_data(self, reply)
-                    if tweet_object is None:
-                        continue
-                    replies.append(tweet_object)
-                item = tweets[0]
-            else:
-                replies = None
-
-            tweet = tweet_from_data(self, item)
-            if tweet is None:
-                continue
-            tweet.replies = replies
-            results.append(tweet)
-
-        return Result(
-            results,
-            partial(self.get_user_tweets, user_id, tweet_type, count, next_cursor),
-            next_cursor,
-            partial(self.get_user_tweets, user_id, tweet_type, count, previous_cursor),
-            previous_cursor,
-        )
-
-    async def get_timeline(
-        self, count: int = 20, seen_tweet_ids: list[str] | None = None, cursor: str | None = None
-    ) -> Result[Tweet]:
-        """
-        Retrieves the timeline.
-        Retrieves tweets from Home -> For You.
-
-        Parameters
-        ----------
-        count : :class:`int`, default=20
-            The number of tweets to retrieve.
-        seen_tweet_ids : list[:class:`str`], default=None
-            A list of tweet IDs that have been seen.
-        cursor : :class:`str`, default=None
-            A cursor for pagination.
-
-        Returns
-        -------
-        Result[:class:`Tweet`]
-            A Result object containing a list of Tweet objects.
-
-        Example
-        -------
-        >>> tweets = await client.get_timeline()
-        >>> for tweet in tweets:
-        ...     print(tweet)
-        <Tweet id="...">
-        <Tweet id="...">
-        ...
-        ...
-        >>> more_tweets = await tweets.next()  # Retrieve more tweets
-        >>> for tweet in more_tweets:
-        ...     print(tweet)
-        <Tweet id="...">
-        <Tweet id="...">
-        ...
-        ...
-        """
-        variables = {
-            'count': count,
-            'includePromotedContent': True,
-            'latestControlAvailable': True,
-            'requestContext': 'launch',
-            'withCommunity': True,
-            'seenTweetIds': seen_tweet_ids or [],
-        }
-        if cursor is not None:
-            variables['cursor'] = cursor
-
-        data = {
-            'variables': variables,
-            'queryId': get_query_id(Endpoint.HOME_TIMELINE),
-            'features': FEATURES,
-        }
-        response = (await self.http.post(Endpoint.HOME_TIMELINE, json=data, headers=self._base_headers)).json()
-
-        items = find_dict(response, 'entries')[0]
-        next_cursor = items[-1]['content']['value']
-        results = []
-
-        for item in items:
-            if 'itemContent' not in item['content']:
-                continue
-            tweet = tweet_from_data(self, item)
-            if tweet is None:
-                continue
-            results.append(tweet)
-
-        return Result(results, partial(self.get_timeline, count, seen_tweet_ids, next_cursor), next_cursor)
-
-    async def get_latest_timeline(
-        self, count: int = 20, seen_tweet_ids: list[str] | None = None, cursor: str | None = None
-    ) -> Result[Tweet]:
-        """
-        Retrieves the timeline.
-        Retrieves tweets from Home -> Following.
-
-        Parameters
-        ----------
-        count : :class:`int`, default=20
-            The number of tweets to retrieve.
-        seen_tweet_ids : list[:class:`str`], default=None
-            A list of tweet IDs that have been seen.
-        cursor : :class:`str`, default=None
-            A cursor for pagination.
-
-        Returns
-        -------
-        Result[:class:`Tweet`]
-            A Result object containing a list of Tweet objects.
-
-        Example
-        -------
-        >>> tweets = await client.get_latest_timeline()
-        >>> for tweet in tweets:
-        ...     print(tweet)
-        <Tweet id="...">
-        <Tweet id="...">
-        ...
-        ...
-        >>> more_tweets = await tweets.next()  # Retrieve more tweets
-        >>> for tweet in more_tweets:
-        ...     print(tweet)
-        <Tweet id="...">
-        <Tweet id="...">
-        ...
-        ...
-        """
-        variables = {
-            'count': count,
-            'includePromotedContent': True,
-            'latestControlAvailable': True,
-            'requestContext': 'launch',
-            'withCommunity': True,
-            'seenTweetIds': seen_tweet_ids or [],
-        }
-        if cursor is not None:
-            variables['cursor'] = cursor
-
-        data = {
-            'variables': variables,
-            'queryId': get_query_id(Endpoint.HOME_LATEST_TIMELINE),
-            'features': FEATURES,
-        }
-        response = (await self.http.post(Endpoint.HOME_LATEST_TIMELINE, json=data, headers=self._base_headers)).json()
-
-        items = find_dict(response, 'entries')[0]
-        next_cursor = items[-1]['content']['value']
-        results = []
-
-        for item in items:
-            if 'itemContent' not in item['content']:
-                continue
-            tweet = tweet_from_data(self, item)
-            if tweet is None:
-                continue
-            results.append(tweet)
-
-        return Result(results, partial(self.get_latest_timeline, count, seen_tweet_ids, next_cursor), next_cursor)
-
-    async def favorite_tweet(self, tweet_id: str) -> Response:
-        """
-        Favorites a tweet.
-
-        Parameters
-        ----------
-        tweet_id : :class:`str`
-            The ID of the tweet to be liked.
-
-        Returns
-        -------
-        :class:`httpx.Response`
-            Response returned from twitter api.
-
-        Examples
-        --------
-        >>> tweet_id = '...'
-        >>> await client.favorite_tweet(tweet_id)
-
-        See Also
-        --------
-        .unfavorite_tweet
-        """
-        data = {'variables': {'tweet_id': tweet_id}, 'queryId': get_query_id(Endpoint.FAVORITE_TWEET)}
-        response = await self.http.post(Endpoint.FAVORITE_TWEET, json=data, headers=self._base_headers)
-        return response
-
-    async def unfavorite_tweet(self, tweet_id: str) -> Response:
-        """
-        Unfavorites a tweet.
-
-        Parameters
-        ----------
-        tweet_id : :class:`str`
-            The ID of the tweet to be unliked.
-
-        Returns
-        -------
-        :class:`httpx.Response`
-            Response returned from twitter api.
-
-        Examples
-        --------
-        >>> tweet_id = '...'
-        >>> await client.unfavorite_tweet(tweet_id)
-
-        See Also
-        --------
-        .favorite_tweet
-        """
-        data = {'variables': {'tweet_id': tweet_id}, 'queryId': get_query_id(Endpoint.UNFAVORITE_TWEET)}
-        response = await self.http.post(Endpoint.UNFAVORITE_TWEET, json=data, headers=self._base_headers)
-        return response
-
-    async def retweet(self, tweet_id: str) -> Response:
-        """
-        Retweets a tweet.
-
-        Parameters
-        ----------
-        tweet_id : :class:`str`
-            The ID of the tweet to be retweeted.
-
-        Returns
-        -------
-        :class:`httpx.Response`
-            Response returned from twitter api.
-
-        Examples
-        --------
-        >>> tweet_id = '...'
-        >>> await client.retweet(tweet_id)
-
-        See Also
-        --------
-        .delete_retweet
-        """
-        data = {
-            'variables': {'tweet_id': tweet_id, 'dark_request': False},
-            'queryId': get_query_id(Endpoint.CREATE_RETWEET),
-        }
-        response = await self.http.post(Endpoint.CREATE_RETWEET, json=data, headers=self._base_headers)
-        return response
-
-    async def delete_retweet(self, tweet_id: str) -> Response:
-        """
-        Deletes the retweet.
-
-        Parameters
-        ----------
-        tweet_id : :class:`str`
-            The ID of the retweeted tweet to be unretweeted.
-
-        Returns
-        -------
-        :class:`httpx.Response`
-            Response returned from twitter api.
-
-        Examples
-        --------
-        >>> tweet_id = '...'
-        >>> await client.delete_retweet(tweet_id)
-
-        See Also
-        --------
-        .retweet
-        """
-        data = {
-            'variables': {'source_tweet_id': tweet_id, 'dark_request': False},
-            'queryId': get_query_id(Endpoint.DELETE_RETWEET),
-        }
-        response = await self.http.post(Endpoint.DELETE_RETWEET, json=data, headers=self._base_headers)
-        return response
-
-    async def bookmark_tweet(self, tweet_id: str, folder_id: str | None = None) -> Response:
-        """
-        Adds the tweet to bookmarks.
-
-        Parameters
-        ----------
-        tweet_id : :class:`str`
-            The ID of the tweet to be bookmarked.
-        folder_id : :class:`str` | None, default=None
-            The ID of the folder to add the bookmark to.
-
-        Returns
-        -------
-        :class:`httpx.Response`
-            Response returned from twitter api.
-
-        Examples
-        --------
-        >>> tweet_id = '...'
-        >>> await client.bookmark_tweet(tweet_id)
-        """
-        variables = {'tweet_id': tweet_id}
-        if folder_id is None:
-            endpoint = Endpoint.CREATE_BOOKMARK
-        else:
-            endpoint = Endpoint.BOOKMARK_TO_FOLDER
-            variables['bookmark_collection_id'] = folder_id
-
-        data = {'variables': variables, 'queryId': get_query_id(Endpoint.CREATE_BOOKMARK)}
-        response = await self.http.post(endpoint, json=data, headers=self._base_headers)
-        return response
-
-    async def delete_bookmark(self, tweet_id: str) -> Response:
-        """
-        Removes the tweet from bookmarks.
-
-        Parameters
-        ----------
-        tweet_id : :class:`str`
-            The ID of the tweet to be removed from bookmarks.
-
-        Returns
-        -------
-        :class:`httpx.Response`
-            Response returned from twitter api.
-
-        Examples
-        --------
-        >>> tweet_id = '...'
-        >>> await client.delete_bookmark(tweet_id)
-
-        See Also
-        --------
-        .bookmark_tweet
-        """
-        data = {'variables': {'tweet_id': tweet_id}, 'queryId': get_query_id(Endpoint.DELETE_BOOKMARK)}
-        response = await self.http.post(Endpoint.DELETE_BOOKMARK, json=data, headers=self._base_headers)
-        return response
-
-    async def get_bookmarks(
-        self, count: int = 20, cursor: str | None = None, folder_id: str | None = None
-    ) -> Result[Tweet]:
-        """
-        Retrieves bookmarks from the authenticated user's Twitter account.
-
-        Parameters
-        ----------
-        count : :class:`int`, default=20
-            The number of bookmarks to retrieve.
-        folder_id : :class:`str` | None, default=None
-            Folder to retrieve bookmarks.
-
-        Returns
-        -------
-        Result[:class:`Tweet`]
-            A Result object containing a list of Tweet objects
-            representing bookmarks.
-
-        Example
-        -------
-        >>> bookmarks = await client.get_bookmarks()
-        >>> for bookmark in bookmarks:
-        ...     print(bookmark)
-        <Tweet id="...">
-        <Tweet id="...">
-
-        >>> # # To retrieve more bookmarks
-        >>> more_bookmarks = await bookmarks.next()
-        >>> for bookmark in more_bookmarks:
-        ...     print(bookmark)
-        <Tweet id="...">
-        <Tweet id="...">
-        """
-        variables = {'count': count, 'includePromotedContent': True}
-        if folder_id is None:
-            endpoint = Endpoint.BOOKMARKS
-            features = FEATURES | {'graphql_timeline_v2_bookmark_timeline': True}
-        else:
-            endpoint = Endpoint.BOOKMARK_FOLDER_TIMELINE
-            variables['bookmark_collection_id'] = folder_id
-            features = BOOKMARK_FOLDER_TIMELINE_FEATURES
-
-        if cursor is not None:
-            variables['cursor'] = cursor
-        params = flatten_params({'variables': variables, 'features': features})
-        response = (await self.http.get(endpoint, params=params, headers=self._base_headers)).json()
-
-        items_ = find_dict(response, 'entries')
-        if not items_:
-            return Result([])
-        items = items_[0]
-        next_cursor = items[-1]['content']['value']
-        if folder_id is None:
-            previous_cursor = items[-2]['content']['value']
-            fetch_previous_result = partial(self.get_bookmarks, count, previous_cursor, folder_id)
-        else:
-            previous_cursor = None
-            fetch_previous_result = None
-
-        results = []
-        for item in items:
-            tweet = tweet_from_data(self, item)
-            if tweet is None:
-                continue
-            results.append(tweet)
-
-        return Result(
-            results,
-            partial(self.get_bookmarks, count, next_cursor, folder_id),
-            next_cursor,
-            fetch_previous_result,
-            previous_cursor,
-        )
-
-    async def delete_all_bookmarks(self) -> Response:
-        """
-        Deleted all bookmarks.
-
-        Returns
-        -------
-        :class:`httpx.Response`
-            Response returned from twitter api.
-
-        Examples
-        --------
-        >>> await client.delete_all_bookmarks()
-        """
-        data = {'variables': {}, 'queryId': get_query_id(Endpoint.BOOKMARKS_ALL_DELETE)}
-        response = await self.http.post(Endpoint.BOOKMARKS_ALL_DELETE, json=data, headers=self._base_headers)
-        return response
-
-    async def get_bookmark_folders(self, cursor: str | None = None) -> Result[BookmarkFolder]:
-        """
-        Retrieves bookmark folders.
-
-        Returns
-        -------
-        Result[:class:`BookmarkFolder`]
-            Result object containing a list of bookmark folders.
-
-        Examples
-        --------
-        >>> folders = await client.get_bookmark_folders()
-        >>> print(folders)
-        [<BookmarkFolder id="...">, ..., <BookmarkFolder id="...">]
-        >>> more_folders = await folders.next()  # Retrieve more folders
-        """
-        variables = {}
-        if cursor is not None:
-            variables['cursor'] = cursor
-        params = flatten_params({'variables': variables})
-        response = (await self.http.get(Endpoint.BOOKMARK_FOLDERS, params=params, headers=self._base_headers)).json()
-
-        slice = find_dict(response, 'bookmark_collections_slice')[0]
-        results = []
-        for item in slice['items']:
-            results.append(BookmarkFolder(self, item))
-
-        if 'next_cursor' in slice['slice_info']:
-            next_cursor = slice['slice_info']['next_cursor']
-            fetch_next_result = partial(self.get_bookmark_folders, next_cursor)
-        else:
-            next_cursor = None
-            fetch_next_result = None
-
-        return Result(results, fetch_next_result, next_cursor)
-
-    async def edit_bookmark_folder(self, folder_id: str, name: str) -> BookmarkFolder:
-        """
-        Edits a bookmark folder.
-
-        Parameters
-        ----------
-        folder_id : :class:`str`
-            ID of the folder to edit.
-        name : :class:`str`
-            New name for the folder.
-
-        Returns
-        -------
-        :class:`BookmarkFolder`
-            Updated bookmark folder.
-
-        Examples
-        --------
-        >>> await client.edit_bookmark_folder('123456789', 'MyFolder')
-        """
-        variables = {'bookmark_collection_id': folder_id, 'name': name}
-        data = {'variables': variables, 'queryId': get_query_id(Endpoint.EDIT_BOOKMARK_FOLDER)}
-        response = (await self.http.post(Endpoint.EDIT_BOOKMARK_FOLDER, json=data, headers=self._base_headers)).json()
-        return BookmarkFolder(self, response['data']['bookmark_collection_update'])
-
-    async def delete_bookmark_folder(self, folder_id: str) -> Response:
-        """
-        Deletes a bookmark folder.
-
-        Parameters
-        ----------
-        folder_id : :class:`str`
-            ID of the folder to delete.
-
-        Returns
-        -------
-        :class:`httpx.Response`
-            Response returned from twitter api.
-        """
-        variables = {'bookmark_collection_id': folder_id}
-        data = {'variables': variables, 'queryId': get_query_id(Endpoint.DELETE_BOOKMARK_FOLDER)}
-        response = await self.http.post(Endpoint.DELETE_BOOKMARK_FOLDER, json=data, headers=self._base_headers)
-        return response
-
-    async def create_bookmark_folder(self, name: str) -> BookmarkFolder:
-        """Creates a bookmark folder.
-
-        Parameters
-        ----------
-        name : :class:`str`
-            Name of the folder.
-
-        Returns
-        -------
-        :class:`BookmarkFolder`
-            Newly created bookmark folder.
-        """
-        variables = {'name': name}
-        data = {'variables': variables, 'queryId': get_query_id(Endpoint.CREATE_BOOKMARK_FOLDER)}
-        response = (await self.http.post(Endpoint.CREATE_BOOKMARK_FOLDER, json=data, headers=self._base_headers)).json()
-        return BookmarkFolder(self, response['data']['bookmark_collection_create'])
-
-    async def follow_user(self, user_id: str) -> Response:
-        """
-        Follows a user.
-
-        Parameters
-        ----------
-        user_id : :class:`str`
-            The ID of the user to follow.
-
-        Returns
-        -------
-        :class:`httpx.Response`
-            Response returned from twitter api.
-
-        Examples
-        --------
-        >>> user_id = '...'
-        >>> await client.follow_user(user_id)
-
-        See Also
-        --------
-        .unfollow_user
-        """
-        data = urlencode(
-            {
-                'include_profile_interstitial_type': 1,
-                'include_blocking': 1,
-                'include_blocked_by': 1,
-                'include_followed_by': 1,
-                'include_want_retweets': 1,
-                'include_mute_edge': 1,
-                'include_can_dm': 1,
-                'include_can_media_tag': 1,
-                'include_ext_is_blue_verified': 1,
-                'include_ext_verified_type': 1,
-                'include_ext_profile_image_shape': 1,
-                'skip_status': 1,
-                'user_id': user_id,
-            }
-        )
-        headers = self._base_headers | {'content-type': 'application/x-www-form-urlencoded'}
-        response = await self.http.post(Endpoint.CREATE_FRIENDSHIPS, data=data, headers=headers)
-        return response
-
-    async def unfollow_user(self, user_id: str) -> Response:
-        """
-        Unfollows a user.
-
-        Parameters
-        ----------
-        user_id : :class:`str`
-            The ID of the user to unfollow.
-
-        Returns
-        -------
-        :class:`httpx.Response`
-            Response returned from twitter api.
-
-        Examples
-        --------
-        >>> user_id = '...'
-        >>> await client.unfollow_user(user_id)
-
-        See Also
-        --------
-        .follow_user
-        """
-        data = urlencode(
-            {
-                'include_profile_interstitial_type': 1,
-                'include_blocking': 1,
-                'include_blocked_by': 1,
-                'include_followed_by': 1,
-                'include_want_retweets': 1,
-                'include_mute_edge': 1,
-                'include_can_dm': 1,
-                'include_can_media_tag': 1,
-                'include_ext_is_blue_verified': 1,
-                'include_ext_verified_type': 1,
-                'include_ext_profile_image_shape': 1,
-                'skip_status': 1,
-                'user_id': user_id,
-            }
-        )
-        headers = self._base_headers | {'content-type': 'application/x-www-form-urlencoded'}
-        response = await self.http.post(Endpoint.DESTROY_FRIENDSHIPS, data=data, headers=headers)
-        return response
-
-    async def block_user(self, user_id: str) -> Response:
-        """
-        Blocks a user.
-
-        Parameters
-        ----------
-        user_id : :class:`str`
-            The ID of the user to block.
-
-        Returns
-        -------
-        :class:`httpx.Response`
-            Response returned from twitter api.
-
-        See Also
-        --------
-        .unblock_user
-        """
-        data = urlencode({'user_id': user_id})
-        headers = self._base_headers
-        headers['content-type'] = 'application/x-www-form-urlencoded'
-        response = await self.http.post(Endpoint.BLOCK_USER, data=data, headers=headers)
-        return response
-
-    async def unblock_user(self, user_id: str) -> Response:
-        """
-        Unblocks a user.
-
-        Parameters
-        ----------
-        user_id : :class:`str`
-            The ID of the user to unblock.
-
-        Returns
-        -------
-        :class:`httpx.Response`
-            Response returned from twitter api.
-
-        See Also
-        --------
-        .block_user
-        """
-        data = urlencode({'user_id': user_id})
-        headers = self._base_headers
-        headers['content-type'] = 'application/x-www-form-urlencoded'
-        response = await self.http.post(Endpoint.UNBLOCK_USER, data=data, headers=headers)
-        return response
-
-    async def mute_user(self, user_id: str) -> Response:
-        """
-        Mutes a user.
-
-        Parameters
-        ----------
-        user_id : :class:`str`
-            The ID of the user to mute.
-
-        Returns
-        -------
-        :class:`httpx.Response`
-            Response returned from twitter api.
-
-        See Also
-        --------
-        .unmute_user
-        """
-        data = urlencode({'user_id': user_id})
-        headers = self._base_headers
-        headers['content-type'] = 'application/x-www-form-urlencoded'
-        response = await self.http.post(Endpoint.MUTE_USER, data=data, headers=headers)
-        return response
-
-    async def unmute_user(self, user_id: str) -> Response:
-        """
-        Unmutes a user.
-
-        Parameters
-        ----------
-        user_id : :class:`str`
-            The ID of the user to unmute.
-
-        Returns
-        -------
-        :class:`httpx.Response`
-            Response returned from twitter api.
-
-        See Also
-        --------
-        .mute_user
-        """
-        data = urlencode({'user_id': user_id})
-        headers = self._base_headers
-        headers['content-type'] = 'application/x-www-form-urlencoded'
-        response = await self.http.post(Endpoint.UNMUTE_USER, data=data, headers=headers)
-        return response
-
-    async def get_trends(
-        self,
-        category: Literal['trending', 'for-you', 'news', 'sports', 'entertainment'],
-        count: int = 20,
-        retry: bool = True,
-        additional_request_params: dict | None = None,
-    ) -> list[Trend]:
-        """
-        Retrieves trending topics on Twitter.
-
-        Parameters
-        ----------
-        category : {'trending', 'for-you', 'news', 'sports', 'entertainment'}
-            The category of trends to retrieve. Valid options include:
-            - 'trending': General trending topics.
-            - 'for-you': Trends personalized for the user.
-            - 'news': News-related trends.
-            - 'sports': Sports-related trends.
-            - 'entertainment': Entertainment-related trends.
-        count : :class:`int`, default=20
-            The number of trends to retrieve.
-        retry : :class:`bool`, default=True
-            If no trends are fetched continuously retry to fetch trends.
-        additional_request_params : :class:`dict`, default=None
-            Parameters to be added on top of the existing trends API
-            parameters. Typically, it is used as `additional_request_params =
-            {'candidate_source': 'trends'}` when this function doesn't work
-            otherwise.
-
-        Returns
-        -------
-        list[:class:`Trend`]
-            A list of Trend objects representing the retrieved trends.
-
-        Examples
-        --------
-        >>> trends = await client.get_trends('trending')
-        >>> for trend in trends:
-        ...     print(trend)
-        <Trend name="...">
-        <Trend name="...">
-        ...
-        """
-        category = category.lower()
-        if category in ['news', 'sports', 'entertainment']:
-            category += '_unified'
-        params = {'count': count, 'include_page_configuration': True, 'initial_tab_id': category}
-        if additional_request_params is not None:
-            params |= additional_request_params
-        response = (await self.http.get(Endpoint.TREND, params=params, headers=self._base_headers)).json()
-
-        entry_id_prefix = 'trends' if category == 'trending' else 'Guide'
-        entries = [i for i in find_dict(response, 'entries')[0] if i['entryId'].startswith(entry_id_prefix)]
-
-        if not entries:
-            if not retry:
-                return []
-            # Recall the method again, as the trend information
-            # may not be returned due to a Twitter error.
-            return await self.get_trends(category, count, retry, additional_request_params)
-
-        items = entries[-1]['content']['timelineModule']['items']
-
-        results = []
-        for item in items:
-            trend_info = item['item']['content']['trend']
-            results.append(Trend(self, trend_info))
-
-        return results
-
-    async def _get_user_friendship(self, user_id: str, count: int, endpoint: str, cursor: str | None) -> Result[User]:
-        """
-        Base function to get friendship.
-        """
-        variables = {'userId': user_id, 'count': count, 'includePromotedContent': False}
-        if cursor is not None:
-            variables['cursor'] = cursor
-        params = flatten_params({'variables': variables, 'features': FEATURES})
-        response = (await self.http.get(endpoint, params=params, headers=self._base_headers)).json()
-
-        items = find_dict(response, 'entries')[0]
-        results = []
-        for item in items:
-            entry_id = item['entryId']
-            if entry_id.startswith('user'):
-                user_info = find_dict(item, 'result')
-                if not user_info:
-                    warnings.warn(
-                        'Some followers are excluded because '
-                        '"Quality Filter" is enabled. To get all followers, '
-                        'turn off it in the Twitter settings.'
-                    )
-                    continue
-                if user_info[0].get('__typename') == 'UserUnavailable':
-                    continue
-            elif entry_id.startswith('cursor-bottom'):
-                next_cursor = item['content']['value']
-
-        return Result(results, partial(self._get_user_friendship, user_id, count, endpoint, next_cursor), next_cursor)
-
-    async def get_user_followers(self, user_id: str, count: int = 20, cursor: str | None = None) -> Result[User]:
-        """
-        Retrieves a list of followers for a given user.
-
-        Parameters
-        ----------
-        user_id : :class:`str`
-            The ID of the user for whom to retrieve followers.
-        count : int, default=20
-            The number of followers to retrieve.
-
-        Returns
-        -------
-        Result[:class:`User`]
-            A list of User objects representing the followers.
-        """
-        return await self._get_user_friendship(user_id, count, Endpoint.FOLLOWERS, cursor)
-
-    async def get_user_verified_followers(
-        self, user_id: str, count: int = 20, cursor: str | None = None
-    ) -> Result[User]:
-        """
-        Retrieves a list of verified followers for a given user.
-
-        Parameters
-        ----------
-        user_id : :class:`str`
-            The ID of the user for whom to retrieve verified followers.
-        count : :class:`int`, default=20
-            The number of verified followers to retrieve.
-
-        Returns
-        -------
-        Result[:class:`User`]
-            A list of User objects representing the verified followers.
-        """
-        return await self._get_user_friendship(user_id, count, Endpoint.BLUE_VERIFIED_FOLLOWERS, cursor)
-
-    async def get_user_followers_you_know(
-        self, user_id: str, count: int = 20, cursor: str | None = None
-    ) -> Result[User]:
-        """
-        Retrieves a list of common followers.
-
-        Parameters
-        ----------
-        user_id : :class:`str`
-            The ID of the user for whom to retrieve followers you might know.
-        count : :class:`int`, default=20
-            The number of followers you might know to retrieve.
-
-        Returns
-        -------
-        Result[:class:`User`]
-            A list of User objects representing the followers you might know.
-        """
-        return await self._get_user_friendship(user_id, count, Endpoint.FOLLOWERS_YOU_KNOW, cursor)
-
-    async def get_user_following(self, user_id: str, count: int = 20, cursor: str | None = None) -> Result[User]:
-        """
-        Retrieves a list of users whom the given user is following.
-
-        Parameters
-        ----------
-        user_id : :class:`str`
-            The ID of the user for whom to retrieve the following users.
-        count : :class:`int`, default=20
-            The number of following users to retrieve.
-
-        Returns
-        -------
-        Result[:class:`User`]
-            A list of User objects representing the users being followed.
-        """
-        return await self._get_user_friendship(user_id, count, Endpoint.FOLLOWING, cursor)
-
-    async def get_user_subscriptions(self, user_id: str, count: int = 20, cursor: str | None = None) -> Result[User]:
-        """
-        Retrieves a list of users to which the specified user is subscribed.
-
-        Parameters
-        ----------
-        user_id : :class:`str`
-            The ID of the user for whom to retrieve subscriptions.
-        count : :class:`int`, default=20
-            The number of subscriptions to retrieve.
-
-        Returns
-        -------
-        Result[:class:`User`]
-            A list of User objects representing the subscribed users.
-        """
-        return await self._get_user_friendship(user_id, count, Endpoint.SUBSCRIPTIONS, cursor)
-
-    async def _send_dm(self, conversation_id: str, text: str, media_id: str | None, reply_to: str | None) -> dict:
-        """
-        Base function to send dm.
-        """
-        data = {
-            'cards_platform': 'Web-12',
-            'conversation_id': conversation_id,
-            'dm_users': False,
-            'include_cards': 1,
-            'include_quote_count': True,
-            'recipient_ids': False,
-            'text': text,
-        }
-        if media_id is not None:
-            data['media_id'] = media_id
-        if reply_to is not None:
-            data['reply_to_dm_id'] = reply_to
-
-        return (await self.http.post(Endpoint.SEND_DM, json=data, headers=self._base_headers)).json()
-
-    async def _get_dm_history(self, conversation_id: str, max_id: str | None = None) -> dict:
-        """
-        Base function to get dm history.
-        """
-        params = {'context': 'FETCH_DM_CONVERSATION_HISTORY'}
-        if max_id is not None:
-            params['max_id'] = max_id
-
-        return (
-            await self.http.get(
-                Endpoint.CONVERSASION.format(conversation_id), params=params, headers=self._base_headers
-            )
-        ).json()
-
-    async def send_dm(
-        self, user_id: str, text: str, media_id: str | None = None, reply_to: str | None = None
-    ) -> Message:
-        """
-        Send a direct message to a user.
-
-        Parameters
-        ----------
-        user_id : :class:`str`
-            The ID of the user to whom the direct message will be sent.
-        text : :class:`str`
-            The text content of the direct message.
-        media_id : :class:`str`, default=None
-            The media ID associated with any media content
-            to be included in the message.
-            Media ID can be received by using the :func:`.upload_media` method.
-        reply_to : :class:`str`, default=None
-            Message ID to reply to.
-
-        Returns
-        -------
-        :class:`Message`
-            `Message` object containing information about the message sent.
-
-        Examples
-        --------
-        >>> # send DM with media
-        >>> user_id = '000000000'
-        >>> media_id = await client.upload_media('image.png')
-        >>> message = await client.send_dm(user_id, 'text', media_id)
-        >>> print(message)
-        <Message id='...'>
-
-        See Also
-        --------
-        .upload_media
-        .delete_dm
-        """
-        response = await self._send_dm(f'{user_id}-{await self.user_id()}', text, media_id, reply_to)
-
-        message_data = find_dict(response, 'message_data')[0]
-        users = list(response['users'].values())
-        return Message(
-            self, message_data, users[0]['id_str'], users[1]['id_str'] if len(users) == 2 else users[0]['id_str']
-        )
-
-    async def add_reaction_to_message(self, message_id: str, conversation_id: str, emoji: str) -> Response:
-        """
-        Adds a reaction emoji to a specific message in a conversation.
-
-        Parameters
-        ----------
-        message_id : :class:`str`
-            The ID of the message to which the reaction emoji will be added.
-            Group ID ('00000000') or partner_ID-your_ID ('00000000-00000001')
-        conversation_id : :class:`str`
-            The ID of the conversation containing the message.
-        emoji : :class:`str`
-            The emoji to be added as a reaction.
-
-        Returns
-        -------
-        :class:`httpx.Response`
-            Response returned from twitter api.
-
-        Examples
-        --------
-        >>> message_id = '00000000'
-        >>> conversation_id = f'00000001-{await client.user_id()}'
-        >>> await client.add_reaction_to_message(message_id, conversation_id, 'Emoji here')
-        """
-        variables = {
-            'messageId': message_id,
-            'conversationId': conversation_id,
-            'reactionTypes': ['Emoji'],
-            'emojiReactions': [emoji],
-        }
-        data = {'variables': variables, 'queryId': get_query_id(Endpoint.MESSAGE_ADD_REACTION)}
-        response = await self.http.post(Endpoint.MESSAGE_ADD_REACTION, json=data, headers=self._base_headers)
-        return response
-
-    async def remove_reaction_from_message(self, message_id: str, conversation_id: str, emoji: str) -> Response:
-        """
-        Remove a reaction from a message.
-
-        Parameters
-        ----------
-        message_id : :class:`str`
-            The ID of the message from which to remove the reaction.
-        conversation_id : :class:`str`
-            The ID of the conversation where the message is located.
-            Group ID ('00000000') or partner_ID-your_ID ('00000000-00000001')
-        emoji : :class:`str`
-            The emoji to remove as a reaction.
-
-        Returns
-        -------
-        :class:`httpx.Response`
-            Response returned from twitter api.
-
-        Examples
-        --------
-        >>> message_id = '00000000'
-        >>> conversation_id = f'00000001-{await client.user_id()}'
-        >>> await client.remove_reaction_from_message(message_id, conversation_id, 'Emoji here')
-        """
-        variables = {
-            'conversationId': conversation_id,
-            'messageId': message_id,
-            'reactionTypes': ['Emoji'],
-            'emojiReactions': [emoji],
-        }
-        data = {'variables': variables, 'queryId': get_query_id(Endpoint.MESSAGE_REMOVE_REACTION)}
-        response = await self.http.post(Endpoint.MESSAGE_REMOVE_REACTION, json=data, headers=self._base_headers)
-        return response
-
-    async def delete_dm(self, message_id: str) -> Response:
-        """
-        Deletes a direct message with the specified message ID.
-
-        Parameters
-        ----------
-        message_id : :class:`str`
-            The ID of the direct message to be deleted.
-
-        Returns
-        -------
-        :class:`httpx.Response`
-            Response returned from twitter api.
-
-        Examples
-        --------
-        >>> await client.delete_dm('0000000000')
-        """
-
-        data = {'variables': {'messageId': message_id}, 'queryId': get_query_id(Endpoint.DELETE_DM)}
-        response = await self.http.post(Endpoint.DELETE_DM, json=data, headers=self._base_headers)
-        return response
-
-    async def get_dm_history(self, user_id: str, max_id: str | None = None) -> Result[Message]:
-        """
-        Retrieves the DM conversation history with a specific user.
-
-        Parameters
-        ----------
-        user_id : :class:`str`
-            The ID of the user with whom the DM conversation
-            history will be retrieved.
-        max_id : :class:`str`, default=None
-            If specified, retrieves messages older than the specified max_id.
-
-        Returns
-        -------
-        Result[:class:`Message`]
-            A Result object containing a list of Message objects representing
-            the DM conversation history.
-
-        Examples
-        --------
-        >>> messages = await client.get_dm_history('0000000000')
-        >>> for message in messages:
-        >>>     print(message)
-        <Message id="...">
-        <Message id="...">
-        ...
-        ...
-
-        >>> more_messages = await messages.next()  # Retrieve more messages
-        >>> for message in more_messages:
-        >>>     print(message)
-        <Message id="...">
-        <Message id="...">
-        ...
-        ...
-        """
-        response = await self._get_dm_history(f'{user_id}-{await self.user_id()}', max_id)
-
-        items = response['conversation_timeline']['entries']
-        messages = []
-        for item in items:
-            message_info = item['message']['message_data']
-            messages.append(Message(self, message_info, message_info['sender_id'], message_info['recipient_id']))
-
-        return Result(messages, partial(self.get_dm_history, user_id, messages[-1].id), messages[-1].id)
-
-    async def send_dm_to_group(
-        self, group_id: str, text: str, media_id: str | None = None, reply_to: str | None = None
-    ) -> GroupMessage:
-        """
-        Sends a message to a group.
-
-        Parameters
-        ----------
-        group_id : :class:`str`
-            The ID of the group in which the direct message will be sent.
-        text : :class:`str`
-            The text content of the direct message.
-        media_id : :class:`str`, default=None
-            The media ID associated with any media content
-            to be included in the message.
-            Media ID can be received by using the :func:`.upload_media` method.
-        reply_to : :class:`str`, default=None
-            Message ID to reply to.
-
-        Returns
-        -------
-        :class:`GroupMessage`
-            `GroupMessage` object containing information about
-            the message sent.
-
-        Examples
-        --------
-        >>> # send DM with media
-        >>> group_id = '000000000'
-        >>> media_id = await client.upload_media('image.png')
-        >>> message = await client.send_dm_to_group(group_id, 'text', media_id)
-        >>> print(message)
-        <GroupMessage id='...'>
-
-        See Also
-        --------
-        .upload_media
-        .delete_dm
-        """
-        response = await self._send_dm(group_id, text, media_id, reply_to)
-
-        message_data = find_dict(response, 'message_data')[0]
-        users = list(response['users'].values())
-        return GroupMessage(self, message_data, users[0]['id_str'], group_id)
-
-    async def get_group_dm_history(self, group_id: str, max_id: str | None = None) -> Result[GroupMessage]:
-        """
-        Retrieves the DM conversation history in a group.
-
-        Parameters
-        ----------
-        group_id : :class:`str`
-            The ID of the group in which the DM conversation
-            history will be retrieved.
-        max_id : :class:`str`, default=None
-            If specified, retrieves messages older than the specified max_id.
-
-        Returns
-        -------
-        Result[:class:`GroupMessage`]
-            A Result object containing a list of GroupMessage objects
-            representing the DM conversation history.
-
-        Examples
-        --------
-        >>> messages = await client.get_group_dm_history('0000000000')
-        >>> for message in messages:
-        >>>     print(message)
-        <GroupMessage id="...">
-        <GroupMessage id="...">
-        ...
-        ...
-
-        >>> more_messages = await messages.next()  # Retrieve more messages
-        >>> for message in more_messages:
-        >>>     print(message)
-        <GroupMessage id="...">
-        <GroupMessage id="...">
-        ...
-        ...
-        """
-        response = await self._get_dm_history(group_id, max_id)
-
-        items = response['conversation_timeline']['entries']
-        messages = []
-        for item in items:
-            if 'message' not in item:
-                continue
-            message_info = item['message']['message_data']
-            messages.append(GroupMessage(self, message_info, message_info['sender_id'], group_id))
-
-        return Result(messages, partial(self.get_group_dm_history, group_id, messages[-1].id), messages[-1].id)
-
-    async def get_group(self, group_id: str) -> Group:
-        """
-        Fetches a guild by ID.
-
-        Parameters
-        ----------
-        group_id : :class:`str`
-            The ID of the group to retrieve information for.
-
-        Returns
-        -------
-        :class:`Group`
-            An object representing the retrieved group.
-        """
-        params = {
-            'context': 'FETCH_DM_CONVERSATION_HISTORY',
-            'include_conversation_info': True,
-        }
-        response = (
-            await self.http.get(Endpoint.CONVERSASION.format(group_id), params=params, headers=self._base_headers)
-        ).json()
-        return Group(self, group_id, response)
-
-    async def add_members_to_group(self, group_id: str, user_ids: list[str]) -> Response:
-        """Adds members to a group.
-
-        Parameters
-        ----------
-        group_id : :class:`str`
-            ID of the group to which the member is to be added.
-        user_ids : list[:class:`str`]
-            List of IDs of users to be added.
-
-        Returns
-        -------
-        :class:`httpx.Response`
-            Response returned from twitter api.
-
-        Examples
-        --------
-        >>> group_id = '...'
-        >>> members = ['...']
-        >>> await client.add_members_to_group(group_id, members)
-        """
-        data = {
-            'variables': {'addedParticipants': user_ids, 'conversationId': group_id},
-            'queryId': get_query_id(Endpoint.ADD_MEMBER_TO_GROUP),
-        }
-        response = await self.http.post(Endpoint.ADD_MEMBER_TO_GROUP, json=data, headers=self._base_headers)
-        return response
-
-    async def change_group_name(self, group_id: str, name: str) -> Response:
-        """Changes group name
-
-        Parameters
-        ----------
-        group_id : :class:`str`
-            ID of the group to be renamed.
-        name : :class:`str`
-            New name.
-
-        Returns
-        -------
-        :class:`httpx.Response`
-            Response returned from twitter api.
-        """
-        data = urlencode({'name': name})
-        headers = self._base_headers
-        headers['content-type'] = 'application/x-www-form-urlencoded'
-        response = await self.http.post(Endpoint.CHANGE_GROUP_NAME.format(group_id), data=data, headers=headers)
-        return response
-
-    async def create_list(self, name: str, description: str = '', is_private: bool = False) -> List:
-        """
-        Creates a list.
-
-        Parameters
-        ----------
-        name : :class:`str`
-            The name of the list.
-        description : :class:`str`, default=''
-            The description of the list.
-        is_private : :class:`bool`, default=False
-            Indicates whether the list is private (True) or public (False).
-
-        Returns
-        -------
-        :class:`List`
-            The created list.
-
-        Examples
-        --------
-        >>> list = await client.create_list('list name', 'list description', is_private=True)
-        >>> print(list)
-        <List id="...">
-        """
-        variables = {'isPrivate': is_private, 'name': name, 'description': description}
-        data = {'variables': variables, 'features': LIST_FEATURES, 'queryId': get_query_id(Endpoint.CREATE_LIST)}
-        response = (await self.http.post(Endpoint.CREATE_LIST, json=data, headers=self._base_headers)).json()
-        list_info = find_dict(response, 'list')[0]
-        return List(self, list_info)
-
-    async def edit_list_banner(self, list_id: str, media_id: str) -> Response:
-        """
-        Edit the banner image of a list.
-
-        Parameters
-        ----------
-        list_id : :class:`str`
-            The ID of the list.
-        media_id : :class:`str`
-            The ID of the media to use as the new banner image.
-
-        Returns
-        -------
-        :class:`httpx.Response`
-            Response returned from twitter api.
-
-        Examples
-        --------
-        >>> list_id = '...'
-        >>> media_id = await client.upload_media('image.png')
-        >>> await client.edit_list_banner(list_id, media_id)
-        """
-        variables = {'listId': list_id, 'mediaId': media_id}
-        data = {'variables': variables, 'features': LIST_FEATURES, 'queryId': get_query_id(Endpoint.EDIT_LIST_BANNER)}
-        response = await self.http.post(Endpoint.EDIT_LIST_BANNER, json=data, headers=self._base_headers)
-        return response
-
-    async def delete_list_banner(self, list_id: str) -> Response:
-        """Deletes list banner.
-
-        Parameters
-        ----------
-        list_id : :class:`str`
-            ID of the list from which the banner is to be removed.
-
-        Returns
-        -------
-        :class:`httpx.Response`
-            Response returned from twitter api.
-        """
-        data = {
-            'variables': {'listId': list_id},
-            'features': LIST_FEATURES,
-            'queryId': get_query_id(Endpoint.DELETE_LIST_BANNER),
-        }
-        response = await self.http.post(Endpoint.DELETE_LIST_BANNER, json=data, headers=self._base_headers)
-        return response
-
-    async def edit_list(
-        self, list_id: str, name: str | None = None, description: str | None = None, is_private: bool | None = None
-    ) -> List:
-        """
-        Edits list information.
-
-        Parameters
-        ----------
-        list_id : :class:`str`
-            The ID of the list to edit.
-        name : :class:`str`, default=None
-            The new name for the list.
-        description : :class:`str`, default=None
-            The new description for the list.
-        is_private : :class:`bool`, default=None
-            Indicates whether the list should be private
-            (True) or public (False).
-
-        Returns
-        -------
-        :class:`List`
-            The updated Twitter list.
-
-        Examples
-        --------
-        >>> await client.edit_list('new name', 'new description', True)
-        """
-        variables = {'listId': list_id}
-        if name is not None:
-            variables['name'] = name
-        if description is not None:
-            variables['description'] = description
-        if is_private is not None:
-            variables['isPrivate'] = is_private
-        data = {'variables': variables, 'features': LIST_FEATURES, 'queryId': get_query_id(Endpoint.UPDATE_LIST)}
-        response = (await self.http.post(Endpoint.UPDATE_LIST, json=data, headers=self._base_headers)).json()
-        list_info = find_dict(response, 'list')[0]
-        return List(self, list_info)
-
-    async def add_list_member(self, list_id: str, user_id: str) -> Response:
-        """
-        Adds a user to a list.
-
-        Parameters
-        ----------
-        list_id : :class:`str`
-            The ID of the list.
-        user_id : :class:`str`
-            The ID of the user to add to the list.
-
-        Returns
-        -------
-        :class:`httpx.Response`
-            Response returned from twitter api.
-
-        Examples
-        --------
-        >>> await client.add_list_member('list id', 'user id')
-        """
-        variables = {'listId': list_id, 'userId': user_id}
-        data = {'variables': variables, 'features': LIST_FEATURES, 'queryId': get_query_id(Endpoint.LIST_ADD_MEMBER)}
-        response = await self.http.post(Endpoint.LIST_ADD_MEMBER, json=data, headers=self._base_headers)
-        return response
-
-    async def remove_list_member(self, list_id: str, user_id: str) -> Response:
-        """
-        Removes a user from a list.
-
-        Parameters
-        ----------
-        list_id : :class:`str`
-            The ID of the list.
-        user_id : :class:`str`
-            The ID of the user to remove from the list.
-
-        Returns
-        -------
-        :class:`httpx.Response`
-            Response returned from twitter api.
-
-        Examples
-        --------
-        >>> await client.remove_list_member('list id', 'user id')
-        """
-        variables = {'listId': list_id, 'userId': user_id}
-        data = {'variables': variables, 'features': LIST_FEATURES, 'queryId': get_query_id(Endpoint.LIST_REMOVE_MEMBER)}
-        response = await self.http.post(Endpoint.LIST_REMOVE_MEMBER, json=data, headers=self._base_headers)
-        return response
-
-    async def get_lists(self, count: int = 100, cursor: str = None) -> Result[List]:
-        """
-        Retrieves a list of user lists.
-
-        Parameters
-        ----------
-        count : :class:`int`
-            The number of lists to retrieve.
-
-        Returns
-        -------
-        Result[:class:`List`]
-            Retrieved lists.
-
-        Examples
-        --------
-        >>> lists = client.get_lists()
-        >>> for list_ in lists:
-        ...     print(list_)
-        <List id="...">
-        <List id="...">
-        ...
-        ...
-        >>> more_lists = lists.next()  # Retrieve more lists
-        """
-        variables = {'count': count}
-        if cursor is not None:
-            variables['cursor'] = cursor
-        params = flatten_params({'variables': variables, 'features': FEATURES})
-        response = (await self.http.get(Endpoint.LIST_MANAGEMENT, params=params, headers=self._base_headers)).json()
-
-        entries = find_dict(response, 'entries')[0]
-        items = find_dict(entries, 'items')
-
-        if len(items) < 2:
-            return Result([])
-
-        lists = []
-        for list in items[1]:
-            lists.append(List(self, list['item']['itemContent']['list']))
-
-        next_cursor = entries[-1]['content']['value']
-
-        return Result(lists, partial(self.get_lists, count, next_cursor), next_cursor)
-
-    async def get_list(self, list_id: str) -> List:
-        """
-        Retrieve list by ID.
-
-        Parameters
-        ----------
-        list_id : :class:`str`
-            The ID of the list to retrieve.
-
-        Returns
-        -------
-        :class:`List`
-            List object.
-        """
-        params = flatten_params({'variables': {'listId': list_id}, 'features': LIST_FEATURES})
-        response = (await self.http.get(Endpoint.LIST_BY_REST_ID, params=params, headers=self._base_headers)).json()
-        list_info = find_dict(response, 'list')[0]
-        return List(self, list_info)
-
-    async def get_list_tweets(self, list_id: str, count: int = 20, cursor: str | None = None) -> Result[Tweet]:
-        """
-        Retrieves tweets from a list.
-
-        Parameters
-        ----------
-        list_id : :class:`str`
-            The ID of the list to retrieve tweets from.
-        count : :class:`int`, default=20
-            The number of tweets to retrieve.
-        cursor : :class:`str`, default=None
-            The cursor for pagination.
-
-        Returns
-        -------
-        Result[:class:`Tweet`]
-            A Result object containing the retrieved tweets.
-
-        Examples
-        --------
-        >>> tweets = await client.get_list_tweets('list id')
-        >>> for tweet in tweets:
-        ...     print(tweet)
-        <Tweet id="...">
-        <Tweet id="...">
-        ...
-        ...
-
-        >>> more_tweets = await tweets.next()  # Retrieve more tweets
-        >>> for tweet in more_tweets:
-        ...     print(tweet)
-        <Tweet id="...">
-        <Tweet id="...">
-        ...
-        ...
-        """
-        variables = {'listId': list_id, 'count': count}
-        if cursor is not None:
-            variables['cursor'] = cursor
-        params = flatten_params({'variables': variables, 'features': FEATURES})
-        response = (await self.http.get(Endpoint.LIST_LATEST_TWEETS, params=params, headers=self._base_headers)).json()
-
-        items = find_dict(response, 'entries')[0]
-        next_cursor = items[-1]['content']['value']
-
-        results = []
-        for item in items:
-            if not item['entryId'].startswith('tweet'):
-                continue
-
-            tweet = tweet_from_data(self, item)
-            if tweet is not None:
-                results.append(tweet)
-
-        return Result(results, partial(self.get_list_tweets, list_id, count, next_cursor), next_cursor)
-
-    async def _get_list_users(self, endpoint: str, list_id: str, count: int, cursor: str) -> Result[User]:
-        """
-        Base function to retrieve the users associated with a list.
-        """
-        variables = {
-            'listId': list_id,
-            'count': count,
-        }
-        if cursor is not None:
-            variables['cursor'] = cursor
-        params = flatten_params({'variables': variables, 'features': FEATURES})
-        response = (await self.http.get(endpoint, params=params, headers=self._base_headers)).json()
-
-        items = find_dict(response, 'entries')[0]
-        results = []
-        for item in items:
-            entry_id = item['entryId']
-            if entry_id.startswith('user'):
-                user_info = find_dict(item, 'result')[0]
-                results.append(User(self, user_info))
-            elif entry_id.startswith('cursor-bottom'):
-                next_cursor = item['content']['value']
-                break
-
-        async def _get_more_users():
-            return await self._get_list_users(endpoint, list_id, count, next_cursor)
-
-        return Result(results, _get_more_users, next_cursor)
-
-    async def get_list_members(self, list_id: str, count: int = 20, cursor: str | None = None) -> Result[User]:
-        """Retrieves members of a list.
-
-        Parameters
-        ----------
-        list_id : :class:`str`
-            List ID.
-        count : int, default=20
-            Number of members to retrieve.
-
-        Returns
-        -------
-        Result[:class:`User`]
-            Members of a list
-
-        Examples
-        --------
-        >>> members = client.get_list_members(123456789)
-        >>> for member in members:
-        ...     print(member)
-        <User id="...">
-        <User id="...">
-        ...
-        ...
-        >>> more_members = members.next()  # Retrieve more members
-        """
-        return await self._get_list_users(Endpoint.LIST_MEMBERS, list_id, count, cursor)
-
-    async def get_list_subscribers(self, list_id: str, count: int = 20, cursor: str | None = None) -> Result[User]:
-        """Retrieves subscribers of a list.
-
-        Parameters
-        ----------
-        list_id : :class:`str`
-            List ID.
-        count : :class:`int`, default=20
-            Number of subscribers to retrieve.
-
-        Returns
-        -------
-        Result[:class:`User`]
-            Subscribers of a list
-
-        Examples
-        --------
-        >>> members = client.get_list_subscribers(123456789)
-        >>> for subscriber in subscribers:
-        ...     print(subscriber)
-        <User id="...">
-        <User id="...">
-        ...
-        ...
-        >>> more_subscribers = members.next()  # Retrieve more subscribers
-        """
-        return await self._get_list_users(Endpoint.LIST_SUBSCRIBERS, list_id, count, cursor)
-
-    async def search_list(self, query: str, count: int = 20, cursor: str | None = None) -> Result[List]:
-        """
-        Search for lists based on the provided query.
-
-        Parameters
-        ----------
-        query : :class:`str`
-            The search query.
-        count : :class:`int`, default=20
-            The number of lists to retrieve.
-
-        Returns
-        -------
-        Result[:class:`List`]
-            An instance of the `Result` class containing the
-            search results.
-
-        Examples
-        --------
-        >>> lists = await client.search_list('query')
-        >>> for list in lists:
-        ...     print(list)
-        <List id="...">
-        <List id="...">
-        ...
-
-        >>> more_lists = await lists.next()  # Retrieve more lists
-        """
-        response = await self._search(query, 'Lists', count, cursor)
-        entries = find_dict(response, 'entries')[0]
-
-        if cursor is None:
-            items = entries[0]['content']['items']
-        else:
-            items = find_dict(response, 'moduleItems')[0]
-
-        lists = []
-        for item in items:
-            lists.append(List(self, item['item']['itemContent']['list']))
-        next_cursor = entries[-1]['content']['value']
-
-        return Result(lists, partial(self.search_list, query, count, next_cursor), next_cursor)
-
-    async def get_notifications(
-        self, type: Literal['All', 'Verified', 'Mentions'], count: int = 40, cursor: str | None = None
-    ) -> Result[Notification]:
-        """
-        Retrieve notifications based on the provided type.
-
-        Parameters
-        ----------
-        type : {'All', 'Verified', 'Mentions'}
-            Type of notifications to retrieve.
-            All: All notifications
-            Verified: Notifications relating to authenticated users
-            Mentions: Notifications with mentions
-        count : :class:`int`, default=40
-            Number of notifications to retrieve.
-
-        Returns
-        -------
-        Result[:class:`Notification`]
-            List of retrieved notifications.
-
-        Examples
-        --------
-        >>> notifications = await client.get_notifications('All')
-        >>> for notification in notifications:
-        ...     print(notification)
-        <Notification id="...">
-        <Notification id="...">
-        ...
-        ...
-
-        >>> # Retrieve more notifications
-        >>> more_notifications = await notifications.next()
-        """
-        type = type.capitalize()
-
-        endpoint = {
-            'All': Endpoint.NOTIFICATIONS_ALL,
-            'Verified': Endpoint.NOTIFICATIONS_VERIFIED,
-            'Mentions': Endpoint.NOTIFICATIONS_MENTIONES,
-        }[type]
-
-        params = {'count': count}
-        if cursor is not None:
-            params['cursor'] = cursor
-
-        response = (await self.http.get(endpoint, params=params, headers=self._base_headers)).json()
-
-        global_objects = response['globalObjects']
-        users = {id: User(self, build_user_data(data)) for id, data in global_objects.get('users', {}).items()}
-        tweets = {}
-
-        for id, tweet_data in global_objects.get('tweets', {}).items():
-            user_id = tweet_data['user_id_str']
-            user = users[user_id]
-            tweet = Tweet(self, build_tweet_data(tweet_data), user)
-            tweets[id] = tweet
-
-        notifications = []
-
-        for notification in global_objects.get('notifications', {}).values():
-            user_actions = notification['template']['aggregateUserActionsV1']
-            target_objects = user_actions['targetObjects']
-            if target_objects and 'tweet' in target_objects[0]:
-                tweet_id = target_objects[0]['tweet']['id']
-                tweet = tweets[tweet_id]
-            else:
-                tweet = None
-
-            from_users = user_actions['fromUsers']
-            if from_users and 'user' in from_users[0]:
-                user_id = from_users[0]['user']['id']
-                user = users[user_id]
-            else:
-                user = None
-
-            notifications.append(Notification(self, notification, tweet, user))
-
-        entries = find_dict(response, 'entries')[0]
-        cursor_bottom_entry = [i for i in entries if i['entryId'].startswith('cursor-bottom')]
-        if cursor_bottom_entry:
-            next_cursor = find_dict(cursor_bottom_entry[0], 'value')[0]
-        else:
-            next_cursor = None
-
-        return Result(notifications, partial(self.get_notifications, type, count, next_cursor), next_cursor)
-
-    async def search_community(self, query: str, cursor: str | None = None) -> Result[Community]:
-        """
-        Searchs communities based on the specified query.
-
-        Parameters
-        ----------
-        query : :class:`str`
-            The search query.
-
-        Returns
-        -------
-        Result[:class:`Community`]
-            List of retrieved communities.
-
-        Examples
-        --------
-        >>> communities = await client.search_communities('query')
-        >>> for community in communities:
-        ...     print(community)
-        <Community id="...">
-        <Community id="...">
-        ...
-
-        >>> # Retrieve more communities
-        >>> more_communities = await communities.next()
-        """
-        variables = {
-            'query': query,
-        }
-        if cursor is not None:
-            variables['cursor'] = cursor
-        params = flatten_params({'variables': variables})
-        response = (await self.http.get(Endpoint.SEARCH_COMMUNITY, params=params, headers=self._base_headers)).json()
-
-        items = find_dict(response, 'items_results')[0]
-        communities = []
-        for item in items:
-            communities.append(Community(self, item['result']))
-        next_cursor_ = find_dict(response, 'next_cursor')
-        next_cursor = next_cursor_[0] if next_cursor_ else None
-        if next_cursor is None:
-            fetch_next_result = None
-        else:
-            fetch_next_result = partial(self.search_community, query, next_cursor)
-        return Result(communities, fetch_next_result, next_cursor)
-
-    async def get_community(self, community_id: str) -> Community:
-        """
-        Retrieves community by ID.
-
-        Parameters
-        ----------
-        list_id : :class:`str`
-            The ID of the community to retrieve.
-
-        Returns
-        -------
-        :class:`Community`
-            Community object.
-        """
-        params = flatten_params(
-            {
-                'variables': {'communityId': community_id},
-                'features': {'c9s_list_members_action_api_enabled': False, 'c9s_superc9s_indication_enabled': False},
-            }
-        )
-        response = (await self.http.get(Endpoint.GET_COMMUNITY, params=params, headers=self._base_headers)).json()
-        community_data = find_dict(response, 'result')[0]
-        return Community(self, community_data)
-
-    async def get_community_tweets(
-        self,
-        community_id: str,
-        tweet_type: Literal['Top', 'Latest', 'Media'],
-        count: int = 40,
-        cursor: str | None = None,
-    ) -> Result[Tweet]:
-        """
-        Retrieves tweets from a community.
-
-        Parameters
-        ----------
-        community_id : :class:`str`
-            The ID of the community.
-        tweet_type : {'Top', 'Latest', 'Media'}
-            The type of tweets to retrieve.
-        count : :class:`int`, default=40
-            The number of tweets to retrieve.
-
-        Returns
-        -------
-        Result[:class:`Tweet`]
-            List of retrieved tweets.
-
-        Examples
-        --------
-        >>> community_id = '...'
-        >>> tweets = await client.get_community_tweets(community_id, 'Latest')
-        >>> for tweet in tweets:
-        ...     print(tweet)
-        <Tweet id="...">
-        <Tweet id="...">
-        ...
-        >>> more_tweets = await tweets.next()  # Retrieve more tweets
-        """
-        tweet_type = tweet_type.capitalize()
-
-        variables = {'communityId': community_id, 'count': count, 'withCommunity': True}
-
-        if tweet_type == 'Media':
-            endpoint = Endpoint.COMMUNITY_MEDIA
-        else:
-            endpoint = Endpoint.COMMUNITY_TWEETS
-            variables['rankingMode'] = {'Top': 'Relevance', 'Latest': 'Recency'}[tweet_type]
-
-        if cursor is not None:
-            variables['cursor'] = cursor
-
-        params = flatten_params({'variables': variables, 'features': COMMUNITY_TWEETS_FEATURES})
-        response = (await self.http.get(endpoint, params=params, headers=self._base_headers)).json()
-
-        entries = find_dict(response, 'entries')[0]
-        if tweet_type == 'Media':
-            if cursor is None:
-                items = entries[0]['content']['items']
-                next_cursor = entries[-1]['content']['value']
-                previous_cursor = entries[-2]['content']['value']
-            else:
-                items = find_dict(response, 'moduleItems')[0]
-                next_cursor = entries[-1]['content']['value']
-                previous_cursor = entries[-2]['content']['value']
-        else:
-            items = entries
-            next_cursor = items[-1]['content']['value']
-            previous_cursor = items[-2]['content']['value']
-
-        tweets = []
-        for item in items:
-            if not item['entryId'].startswith(('tweet', 'communities-grid')):
-                continue
-
-            tweet = tweet_from_data(self, item)
-            if tweet is not None:
-                tweets.append(tweet)
-
-        return Result(
-            tweets,
-            partial(self.get_community_tweets, community_id, tweet_type, count, next_cursor),
-            next_cursor,
-            partial(self.get_community_tweets, community_id, tweet_type, count, previous_cursor),
-            previous_cursor,
-        )
-
-    async def get_communities_timeline(self, count: int = 20, cursor: str | None = None) -> Result[Tweet]:
-        """
-        Retrieves tweets from communities timeline.
-
-        Parameters
-        ----------
-        count : :class:`int`, default=20
-            The number of tweets to retrieve.
-
-        Returns
-        -------
-        Result[:class:`Tweet`]
-            List of retrieved tweets.
-
-        Examples
-        --------
-        >>> tweets = await client.get_communities_timeline()
-        >>> for tweet in tweets:
-        ...     print(tweet)
-        <Tweet id="...">
-        <Tweet id="...">
-        ...
-        >>> more_tweets = await tweets.next()  # Retrieve more tweets
-        """
-        variables = {'count': count, 'withCommunity': True}
-        if cursor is not None:
-            variables['cursor'] = cursor
-        params = flatten_params({'variables': variables, 'features': COMMUNITY_TWEETS_FEATURES})
-        response = (
-            await self.http.get(Endpoint.COMMUNITIES_TIMELINE, params=params, headers=self._base_headers)
-        ).json()
-        items = find_dict(response, 'entries')[0]
-        tweets = []
-        for item in items:
-            if not item['entryId'].startswith('tweet'):
-                continue
-            tweet_data = find_dict(item, 'result')[0]
-            if 'tweet' in tweet_data:
-                tweet_data = tweet_data['tweet']
-            user_data = tweet_data['core']['user_results']['result']
-            community_data = tweet_data['community_results']['result']
-            community_data['rest_id'] = community_data['id_str']
-            community = Community(self, community_data)
-            tweet = Tweet(self, tweet_data, User(self, user_data))
-            tweet.community = community
-            tweets.append(tweet)
-
-        next_cursor = items[-1]['content']['value']
-        previous_cursor = items[-2]['content']['value']
-
-        return Result(
-            tweets,
-            partial(self.get_communities_timeline, count, next_cursor),
-            next_cursor,
-            partial(self.get_communities_timeline, count, previous_cursor),
-            previous_cursor,
-        )
-
-    async def join_community(self, community_id: str) -> Community:
-        """
-        Join a community.
-
-        Parameters
-        ----------
-        community_id : :class:`str`
-            The ID of the community to join.
-
-        Returns
-        -------
-        :class:`Community`
-            The joined community.
-        """
-        data = {
-            'variables': {'communityId': community_id},
-            'features': JOIN_COMMUNITY_FEATURES,
-            'queryId': get_query_id(Endpoint.JOIN_COMMUNITY),
-        }
-        response = (await self.http.post(Endpoint.JOIN_COMMUNITY, json=data, headers=self._base_headers)).json()
-        community_data = response['data']['community_join']
-        community_data['rest_id'] = community_data['id_str']
-        return Community(self, community_data)
-
-    async def leave_community(self, community_id: str) -> Community:
-        """
-        Leave a community.
-
-        Parameters
-        ----------
-        community_id : :class:`str`
-            The ID of the community to leave.
-
-        Returns
-        -------
-        :class:`Community`
-            The left community.
-        """
-        data = {
-            'variables': {'communityId': community_id},
-            'features': JOIN_COMMUNITY_FEATURES,
-            'queryId': get_query_id(Endpoint.LEAVE_COMMUNITY),
-        }
-        response = (await self.http.post(Endpoint.LEAVE_COMMUNITY, json=data, headers=self._base_headers)).json()
-        community_data = response['data']['community_leave']
-        community_data['rest_id'] = community_data['id_str']
-        return Community(self, community_data)
-
-    async def request_to_join_community(self, community_id: str, answer: str | None = None) -> Community:
-        """
-        Request to join a community.
-
-        Parameters
-        ----------
-        community_id : :class:`str`
-            The ID of the community to request to join.
-        answer : :class:`str`, default=None
-            The answer to the join request.
-
-        Returns
-        -------
-        :class:`Community`
-            The requested community.
-        """
-        data = {
-            'variables': {'communityId': community_id, 'answer': '' if answer is None else answer},
-            'features': JOIN_COMMUNITY_FEATURES,
-            'queryId': get_query_id(Endpoint.REQUEST_TO_JOIN_COMMUNITY),
-        }
-        response = (
-            await self.http.post(Endpoint.REQUEST_TO_JOIN_COMMUNITY, json=data, headers=self._base_headers)
-        ).json()
-        community_data = find_dict(response, 'result')[0]
-        community_data['rest_id'] = community_data['id_str']
-        return Community(self, community_data)
-
-    async def _get_community_users(self, endpoint: str, community_id: str, count: int, cursor: str | None):
-        """
-        Base function to retrieve community users.
-        """
-        variables = {'communityId': community_id, 'count': count}
-        if cursor is not None:
-            variables['cursor'] = cursor
-        params = flatten_params(
-            {'variables': variables, 'features': {'responsive_web_graphql_timeline_navigation_enabled': True}}
-        )
-        response = (await self.http.get(endpoint, params=params, headers=self._base_headers)).json()
-
-        items = find_dict(response, 'items_results')[0]
-        users = []
-        for item in items:
-            if not 'result' in item:
-                continue
-            if item['result'].get('__typename') != 'User':
-                continue
-            users.append(CommunityMember(self, item['result']))
-
-        next_cursor_ = find_dict(response, 'next_cursor')
-        next_cursor = next_cursor_[0] if next_cursor_ else None
-
-        if next_cursor is None:
-            fetch_next_result = None
-        else:
-            fetch_next_result = partial(self._get_community_users, endpoint, community_id, count, next_cursor)
-        return Result(users, fetch_next_result, next_cursor)
-
-    async def get_community_members(
-        self, community_id: str, count: int = 20, cursor: str | None = None
-    ) -> Result[CommunityMember]:
-        """
-        Retrieves members of a community.
-
-        Parameters
-        ----------
-        community_id : :class:`str`
-            The ID of the community.
-        count : :class:`int`, default=20
-            The number of members to retrieve.
-
-        Returns
-        -------
-        Result[:class:`CommunityMember`]
-            List of retrieved members.
-        """
-        return await self._get_community_users(Endpoint.COMMUNITY_MEMBERS, community_id, count, cursor)
-
-    async def get_community_moderators(
-        self, community_id: str, count: int = 20, cursor: str | None = None
-    ) -> Result[CommunityMember]:
-        """
-        Retrieves moderators of a community.
-
-        Parameters
-        ----------
-        community_id : :class:`str`
-            The ID of the community.
-        count : :class:`int`, default=20
-            The number of moderators to retrieve.
-
-        Returns
-        -------
-        Result[:class:`CommunityMember`]
-            List of retrieved moderators.
-        """
-        return await self._get_community_users(Endpoint.COMMUNITY_MODERATORS, community_id, count, cursor)
-
-    async def search_community_tweet(
-        self, community_id: str, query: str, count: int = 20, cursor: str | None = None
-    ) -> Result[Tweet]:
-        """Searchs tweets in a community.
-
-        Parameters
-        ----------
-        community_id : :class:`str`
-            The ID of the community.
-        query : :class:`str`
-            The search query.
-        count : :class:`int`, default=20
-            The number of tweets to retrieve.
-
-        Returns
-        -------
-        Result[:class:`Tweet`]
-            List of retrieved tweets.
-        """
-        variables = {
-            'count': count,
-            'query': query,
-            'communityId': community_id,
-            'includePromotedContent': False,
-            'withBirdwatchNotes': True,
-            'withVoice': False,
-            'isListMemberTargetUserId': '0',
-            'withCommunity': False,
-            'withSafetyModeUserFields': True,
-        }
-        if cursor is not None:
-            variables['cursor'] = cursor
-        params = flatten_params({'variables': variables, 'features': COMMUNITY_TWEETS_FEATURES})
-        response = (
-            await self.http.get(Endpoint.SEARCH_COMMUNITY_TWEET, params=params, headers=self._base_headers)
-        ).json()
-
-        items = find_dict(response, 'entries')[0]
-        tweets = []
-        for item in items:
-            if not item['entryId'].startswith('tweet'):
-                continue
-
-            tweet = tweet_from_data(self, item)
-            if tweet is not None:
-                tweets.append(tweet)
-
-        next_cursor = items[-1]['content']['value']
-        previous_cursor = items[-2]['content']['value']
-
-        return Result(
-            tweets,
-            partial(self.search_community_tweet, community_id, query, count, next_cursor),
-            next_cursor,
-            partial(self.search_community_tweet, community_id, query, count, previous_cursor),
-            previous_cursor,
-        )
+from __future__ import annotations
+
+import asyncio
+import io
+import json
+import warnings
+from functools import partial
+from typing import Literal
+
+import filetype
+from fake_useragent import UserAgent
+from httpx import Response
+
+from ..errors import (
+    CouldNotTweetError,
+    InvalidMediaError,
+    TweetNotAvailableError,
+    TwitterError,
+    UserNotFoundError,
+    UserUnavailableError,
+    raise_exceptions_from_response,
+)
+from ..utils import (
+    BOOKMARK_FOLDER_TIMELINE_FEATURES,
+    COMMUNITY_TWEETS_FEATURES,
+    COMMUNITY_NOTE_FEATURES,
+    FEATURES,
+    JOIN_COMMUNITY_FEATURES,
+    LIST_FEATURES,
+    TOKEN,
+    USER_FEATURES,
+    SIMILAR_POSTS_FEATURES,
+    NOTE_TWEET_FEATURES,
+    Endpoint,
+    build_tweet_data,
+    build_user_data,
+    find_dict,
+    flatten_params,
+    get_query_id,
+    urlencode,
+)
+from .bookmark import BookmarkFolder
+from .community import Community, CommunityMember
+from .group import Group, GroupMessage
+from .http import HTTPClient
+from .list import List
+from .message import Message
+from .notification import Notification
+from .trend import Trend
+from .tweet import CommunityNote, Poll, ScheduledTweet, Tweet, tweet_from_data
+from .user import User
+from .utils import Flow, Result
+
+
+class Client:
+    """
+    A client for interacting with the Twitter API.
+    Since this class is for asynchronous use,
+    methods must be executed using await.
+
+    Examples
+    --------
+    >>> client = Client(language='en-US')
+
+    >>> await client.login(auth_info_1='example_user', auth_info_2='email@example.com', password='00000000')
+    """
+
+    def __init__(self, language: str | None = None, proxies: dict | None = None, **kwargs) -> None:
+        self._token = TOKEN
+        self.language = language
+        self.http = HTTPClient(proxies=proxies, **kwargs)
+        self._user_id = None
+        self._user_agent = UserAgent().random.strip()
+        self._act_as = None
+
+    async def _get_guest_token(self) -> str:
+        headers = self._base_headers
+        headers.pop('X-Twitter-Active-User')
+        headers.pop('X-Twitter-Auth-Type')
+        response = (await self.http.post(Endpoint.GUEST_TOKEN, headers=headers, data={})).json()
+        guest_token = response['guest_token']
+        return guest_token
+
+    @property
+    def _base_headers(self) -> dict[str, str]:
+        """
+        Base headers for Twitter API requests.
+        """
+        headers = {
+            'authorization': f'Bearer {self._token}',
+            'content-type': 'application/json',
+            'X-Twitter-Auth-Type': 'OAuth2Session',
+            'X-Twitter-Active-User': 'yes',
+            'Referer': 'https://twitter.com/',
+            'User-Agent': self._user_agent,
+        }
+
+        if self.language is not None:
+            headers['Accept-Language'] = self.language
+            headers['X-Twitter-Client-Language'] = self.language
+
+        csrf_token = self._get_csrf_token()
+        if csrf_token is not None:
+            headers['X-Csrf-Token'] = csrf_token
+        if self._act_as is not None:
+            headers['X-Act-As-User-Id'] = self._act_as
+        return headers
+
+    def _get_csrf_token(self) -> str:
+        """
+        Retrieves the Cross-Site Request Forgery (CSRF) token from the
+        current session's cookies.
+
+        Returns
+        -------
+        :class:`str`
+            The CSRF token as a string.
+        """
+        return self.http.client.cookies.get('ct0')
+
+    async def login(
+        self,
+        *,
+        auth_info_1: str,
+        auth_info_2: str | None = None,
+        password: str,
+    ) -> dict:
+        """
+        Logs into the account using the specified login information.
+        `auth_info_1` and `password` are required parameters.
+        `auth_info_2` is optional and can be omitted, but it is
+        recommended to provide if available.
+        The order in which you specify authentication information
+        (auth_info_1 and auth_info_2) is flexible.
+
+        Parameters
+        ----------
+        auth_info_1 : :class:`str`
+            The first piece of authentication information,
+            which can be a username, email address, or phone number.
+        auth_info_2 : :class:`str`, default=None
+            The second piece of authentication information,
+            which is optional but recommended to provide.
+            It can be a username, email address, or phone number.
+        password : :class:`str`
+            The password associated with the account.
+
+        Examples
+        --------
+        >>> await client.login(auth_info_1='example_user', auth_info_2='email@example.com', password='00000000')
+        """
+        self.http.client.cookies.clear()
+        guest_token = await self._get_guest_token()
+        headers = self._base_headers | {'x-guest-token': guest_token}
+        headers.pop('X-Twitter-Active-User')
+        headers.pop('X-Twitter-Auth-Type')
+
+        flow = Flow(self, Endpoint.LOGIN_FLOW, headers)
+
+        await flow.execute_task(params={'flow_name': 'login'})
+        await flow.execute_task()
+        await flow.execute_task(
+            {
+                'subtask_id': 'LoginEnterUserIdentifierSSO',
+                'settings_list': {
+                    'setting_responses': [
+                        {'key': 'user_identifier', 'response_data': {'text_data': {'result': auth_info_1}}}
+                    ],
+                    'link': 'next_link',
+                },
+            }
+        )
+
+        if flow.task_id == 'LoginEnterAlternateIdentifierSubtask':
+            await flow.execute_task(
+                {
+                    'subtask_id': 'LoginEnterAlternateIdentifierSubtask',
+                    'enter_text': {'text': auth_info_2, 'link': 'next_link'},
+                }
+            )
+
+        await flow.execute_task(
+            {'subtask_id': 'LoginEnterPassword', 'enter_password': {'password': password, 'link': 'next_link'}}
+        )
+
+        await flow.execute_task(
+            {
+                'subtask_id': 'AccountDuplicationCheck',
+                'check_logged_in_account': {'link': 'AccountDuplicationCheck_false'},
+            }
+        )
+
+        if not flow.response['subtasks']:
+            return
+
+        self._user_id = find_dict(flow.response, 'id_str')[0]
+
+        if flow.task_id == 'LoginTwoFactorAuthChallenge':
+            print(find_dict(flow.response, 'secondary_text')[0]['text'])
+
+            await flow.execute_task(
+                {
+                    'subtask_id': 'LoginTwoFactorAuthChallenge',
+                    'enter_text': {'text': input('>>> '), 'link': 'next_link'},
+                }
+            )
+
+        if flow.task_id == 'LoginAcid':
+            print(find_dict(flow.response, 'secondary_text')[0]['text'])
+
+            await flow.execute_task(
+                {'subtask_id': 'LoginAcid', 'enter_text': {'text': input('>>> '), 'link': 'next_link'}}
+            )
+
+        return flow.response
+
+    async def logout(self) -> Response:
+        """
+        Logs out of the currently logged-in account.
+        """
+        response = await self.http.post(Endpoint.LOGOUT, headers=self._base_headers)
+        return response
+
+    async def user_id(self) -> str:
+        """
+        Retrieves the user ID associated with the authenticated account.
+        """
+        if self._user_id is not None:
+            return self._user_id
+        response = (await self.http.get(Endpoint.SETTINGS, headers=self._base_headers)).json()
+        screen_name = response['screen_name']
+        self._user_id = (await self.get_user_by_screen_name(screen_name)).id
+        return self._user_id
+
+    async def user(self) -> User:
+        """
+        Retrieve detailed information about the authenticated user.
+        """
+        return await self.get_user_by_id(await self.user_id())
+
+    def get_cookies(self) -> dict:
+        """
+        Get the cookies.
+        You can skip the login procedure by loading the saved cookies
+        using the :func:`set_cookies` method.
+
+        Examples
+        --------
+        >>> client.get_cookies()
+
+        See Also
+        --------
+        .set_cookies
+        .load_cookies
+        .save_cookies
+        """
+        return dict(self.http.client.cookies)
+
+    def save_cookies(self, path: str) -> None:
+        """
+        Save cookies to file in json format.
+        You can skip the login procedure by loading the saved cookies
+        using the :func:`load_cookies` method.
+
+        Parameters
+        ----------
+        path : :class:`str`
+            The path to the file where the cookie will be stored.
+
+        Examples
+        --------
+        >>> client.save_cookies('cookies.json')
+
+        See Also
+        --------
+        .load_cookies
+        .get_cookies
+        .set_cookies
+        """
+        with open(path, 'w', encoding='utf-8') as f:
+            json.dump(self.get_cookies(), f)
+
+    def set_cookies(self, cookies: dict, clear_cookies: bool = False) -> None:
+        """
+        Sets cookies.
+        You can skip the login procedure by loading a saved cookies.
+
+        Parameters
+        ----------
+        cookies : :class:`dict`
+            The cookies to be set as key value pair.
+
+        Examples
+        --------
+        >>> with open('cookies.json', 'r', encoding='utf-8') as f:
+        ...     client.set_cookies(json.load(f))
+
+        See Also
+        --------
+        .get_cookies
+        .load_cookies
+        .save_cookies
+        """
+        if clear_cookies:
+            self.http.client.cookies.clear()
+        self.http.client.cookies.update(cookies)
+
+    def load_cookies(self, path: str) -> None:
+        """
+        Loads cookies from a file.
+        You can skip the login procedure by loading a saved cookies.
+
+        Parameters
+        ----------
+        path : :class:`str`
+            Path to the file where the cookie is stored.
+
+        Examples
+        --------
+        >>> client.load_cookies('cookies.json')
+
+        See Also
+        --------
+        .get_cookies
+        .save_cookies
+        .set_cookies
+        """
+        with open(path, 'r', encoding='utf-8') as f:
+            self.set_cookies(json.load(f))
+
+    def set_delegate_account(self, user_id: str | None) -> None:
+        """
+        Sets the account to act as.
+
+        Parameters
+        ----------
+        user_id : :class:`str` | None
+            The user ID of the account to act as.
+            Set to None to clear the delegated account.
+        """
+        self._act_as = user_id
+
+    async def _search(self, query: str, product: str, count: int, cursor: str | None) -> dict:
+        """
+        Base search function.
+        """
+        variables = {'rawQuery': query, 'count': count, 'querySource': 'typed_query', 'product': product}
+        if cursor is not None:
+            variables['cursor'] = cursor
+        params = flatten_params({'variables': variables, 'features': FEATURES})
+        response = (await self.http.get(Endpoint.SEARCH_TIMELINE, params=params, headers=self._base_headers)).json()
+
+        return response
+
+    async def search_tweet(
+        self, query: str, product: Literal['Top', 'Latest', 'Media'], count: int = 20, cursor: str | None = None
+    ) -> Result[Tweet]:
+        """
+        Searches for tweets based on the specified query and
+        product type.
+
+        Parameters
+        ----------
+        query : :class:`str`
+            The search query.
+        product : {'Top', 'Latest', 'Media'}
+            The type of tweets to retrieve.
+        count : :class:`int`, default=20
+            The number of tweets to retrieve, between 1 and 20.
+        cursor : :class:`str`, default=20
+            Token to retrieve more tweets.
+
+        Returns
+        -------
+        Result[:class:`Tweet`]
+            An instance of the `Result` class containing the
+            search results.
+
+        Examples
+        --------
+        >>> tweets = await client.search_tweet('query', 'Top')
+        >>> for tweet in tweets:
+        ...     print(tweet)
+        <Tweet id="...">
+        <Tweet id="...">
+        ...
+        ...
+
+        >>> more_tweets = await tweets.next()  # Retrieve more tweets
+        >>> for tweet in more_tweets:
+        ...     print(tweet)
+        <Tweet id="...">
+        <Tweet id="...">
+        ...
+        ...
+
+        >>> # Retrieve previous tweets
+        >>> previous_tweets = await tweets.previous()
+        """
+        product = product.capitalize()
+
+        response = await self._search(query, product, count, cursor)
+        instructions = find_dict(response, 'instructions')
+        if not instructions:
+            return Result([])
+        instructions = instructions[0]
+
+        if product == 'Media' and cursor is not None:
+            items = find_dict(instructions, 'moduleItems')[0]
+        else:
+            items_ = find_dict(instructions, 'entries')
+            if items_:
+                items = items_[0]
+            else:
+                items = []
+            if product == 'Media':
+                if 'items' in items[0]['content']:
+                    items = items[0]['content']['items']
+                else:
+                    items = []
+
+        next_cursor = None
+        previous_cursor = None
+
+        results = []
+        for item in items:
+            if item['entryId'].startswith('cursor-bottom'):
+                next_cursor = item['content']['value']
+            if item['entryId'].startswith('cursor-top'):
+                previous_cursor = item['content']['value']
+            if not item['entryId'].startswith(('tweet', 'search-grid')):
+                continue
+
+            tweet = tweet_from_data(self, item)
+            if tweet is not None:
+                results.append(tweet)
+
+        if next_cursor is None:
+            if product == 'Media':
+                entries = find_dict(instructions, 'entries')[0]
+                next_cursor = entries[-1]['content']['value']
+                previous_cursor = entries[-2]['content']['value']
+            else:
+                next_cursor = instructions[-1]['entry']['content']['value']
+                previous_cursor = instructions[-2]['entry']['content']['value']
+
+        return Result(
+            results,
+            partial(self.search_tweet, query, product, count, next_cursor),
+            next_cursor,
+            partial(self.search_tweet, query, product, count, previous_cursor),
+            previous_cursor,
+        )
+
+    async def search_user(self, query: str, count: int = 20, cursor: str | None = None) -> Result[User]:
+        """
+        Searches for users based on the provided query.
+
+        Parameters
+        ----------
+        query : :class:`str`
+            The search query for finding users.
+        count : :class:`int`, default=20
+            The number of users to retrieve in each request.
+        cursor : :class:`str`, default=None
+            Token to retrieve more users.
+
+        Returns
+        -------
+        Result[:class:`User`]
+            An instance of the `Result` class containing the
+            search results.
+
+        Examples
+        --------
+        >>> result = await client.search_user('query')
+        >>> for user in result:
+        ...     print(user)
+        <User id="...">
+        <User id="...">
+        ...
+        ...
+
+        >>> more_results = await result.next()  # Retrieve more search results
+        >>> for user in more_results:
+        ...     print(user)
+        <User id="...">
+        <User id="...">
+        ...
+        ...
+        """
+        response = await self._search(query, 'People', count, cursor)
+        items = find_dict(response, 'entries')[0]
+        next_cursor = items[-1]['content']['value']
+
+        results = []
+        for item in items:
+            if 'itemContent' not in item['content']:
+                continue
+            user_info = find_dict(item, 'result')[0]
+            results.append(User(self, user_info))
+
+        return Result(results, partial(self.search_user, query, count, next_cursor), next_cursor)
+
+    async def get_similar_tweets(self, tweet_id: str) -> list[Tweet]:
+        """
+        Retrieves tweets similar to the specified tweet (Twitter premium only).
+
+        Parameters
+        ----------
+        tweet_id : :class:`str`
+            The ID of the tweet for which similar tweets are to be retrieved.
+
+        Returns
+        -------
+        list[:class:`Tweet`]
+            A list of Tweet objects representing tweets
+            similar to the specified tweet.
+        """
+        params = flatten_params({'variables': {'tweet_id': tweet_id}, 'features': SIMILAR_POSTS_FEATURES})
+        response = (await self.http.get(Endpoint.SIMILAR_POSTS, params=params, headers=self._base_headers)).json()
+        items_ = find_dict(response, 'entries')
+        results = []
+        if not items_:
+            return results
+
+        for item in items_[0]:
+            if not item['entryId'].startswith('tweet'):
+                continue
+
+            tweet = tweet_from_data(self, item)
+            if tweet is not None:
+                results.append(tweet)
+
+        return results
+
+    async def upload_media(
+        self,
+        source: str | bytes,
+        wait_for_completion: bool = False,
+        status_check_interval: float = 1.0,
+        media_type: str | None = None,
+        media_category: str | None = None,
+        is_long_video: bool = False
+    ) -> str:
+        """
+        Uploads media to twitter.
+
+        Parameters
+        ----------
+        source : :class:`str` | :class:`bytes`
+            The source of the media to be uploaded.
+            It can be either a file path or bytes of the media content.
+        wait_for_completion : :class:`bool`, default=False
+            Whether to wait for the completion of the media upload process.
+        status_check_interval : :class:`float`, default=1.0
+            The interval (in seconds) to check the status of the
+            media upload process.
+        media_type : :class:`str`, default=None
+            The MIME type of the media.
+            If not specified, it will be guessed from the source.
+        media_category : :class:`str`, default=None
+            The media category.
+        is_long_video : :class:`bool`, default=False
+            If this is True, videos longer than 2:20 can be uploaded.
+            (Twitter Premium only)
+
+        Returns
+        -------
+        :class:`str`
+            The media ID of the uploaded media.
+
+        Examples
+        --------
+        Videos, images and gifs can be uploaded.
+
+        >>> media_id_1 = await client.upload_media(
+        ...     'media1.jpg',
+        ... )
+
+        >>> media_id_2 = await client.upload_media('media2.mp4', wait_for_completion=True)
+
+        >>> media_id_3 = await client.upload_media(
+        ...     'media3.gif',
+        ...     wait_for_completion=True,
+        ...     media_category='tweet_gif',  # media_category must be specified
+        ... )
+        """
+        if not isinstance(wait_for_completion, bool):
+            raise TypeError('wait_for_completion must be bool,' f' not {wait_for_completion.__class__.__name__}')
+
+        if isinstance(source, str):
+            # If the source is a path
+            with open(source, 'rb') as file:
+                binary = file.read()
+        elif isinstance(source, bytes):
+            # If the source is bytes
+            binary = source
+
+        if media_type is None:
+            # Guess mimetype if not specified
+            media_type = filetype.guess(binary).mime
+
+        if wait_for_completion:
+            if media_type == 'image/gif':
+                if media_category is None:
+                    raise TwitterError(
+                        '`media_category` must be specified to check the '
+                        "upload status of gif images ('dm_gif' or 'tweet_gif')"
+                    )
+            elif media_type.startswith('image'):
+                # Checking the upload status of an image is impossible.
+                wait_for_completion = False
+
+        if is_long_video:
+            endpoint = Endpoint.UPLOAD_MEDIA_2
+        else:
+            endpoint = Endpoint.UPLOAD_MEDIA
+
+        total_bytes = len(binary)
+
+        # ============ INIT =============
+        params = {'command': 'INIT', 'total_bytes': total_bytes, 'media_type': media_type}
+        if media_category is not None:
+            params['media_category'] = media_category
+        response = (await self.http.post(
+            endpoint,
+            params=params,
+            headers=self._base_headers
+        )).json()
+        media_id = response['media_id']
+        # =========== APPEND ============
+        segment_index = 0
+        bytes_sent = 0
+        MAX_SEGMENT_SIZE = 8 * 1024 * 1024  # The maximum segment size is 8 MB
+        tasks = []
+        chunk_streams: list[io.BytesIO] = []
+
+        while bytes_sent < total_bytes:
+            chunk = binary[bytes_sent : bytes_sent + MAX_SEGMENT_SIZE]
+            chunk_stream = io.BytesIO(chunk)
+            params = {
+                'command': 'APPEND',
+                'media_id': media_id,
+                'segment_index': segment_index,
+            }
+            headers = self._base_headers
+            headers.pop('content-type')
+            files = {
+                'media': (
+                    'blob',
+                    chunk_stream,
+                    'application/octet-stream',
+                )
+            }
+
+            coro = self.http.post(
+                endpoint,
+                params=params,
+                headers=headers,
+                files=files
+            )
+            tasks.append(asyncio.create_task(coro))
+            chunk_streams.append(chunk_stream)
+
+            segment_index += 1
+            bytes_sent += len(chunk)
+
+        gather = asyncio.gather(*tasks)
+        await gather
+
+        # Close chunk streams
+        for chunk_stream in chunk_streams:
+            chunk_stream.close()
+
+        # ========== FINALIZE ===========
+        params = {
+            'command': 'FINALIZE',
+            'media_id': media_id,
+        }
+        await self.http.post(
+            endpoint,
+            params=params,
+            headers=self._base_headers,
+        )
+
+        if wait_for_completion:
+            while True:
+                state = await self.check_media_status(media_id)
+                processing_info = state['processing_info']
+                if 'error' in processing_info:
+                    raise InvalidMediaError(processing_info['error'].get('message'))
+                if processing_info['state'] == 'succeeded':
+                    break
+                await asyncio.sleep(status_check_interval)
+
+        return media_id
+
+    async def check_media_status(
+        self, media_id: str, is_long_video: bool = False
+    ) -> dict:
+        """
+        Check the status of uploaded media.
+
+        Parameters
+        ----------
+        media_id : :class:`str`
+            The media ID of the uploaded media.
+
+        Returns
+        -------
+        dict
+            A dictionary containing information about the status of
+            the uploaded media.
+        """
+        params = {
+            'command': 'STATUS',
+            'media_id': media_id
+        }
+        if is_long_video:
+            endpoint = Endpoint.UPLOAD_MEDIA_2
+        else:
+            endpoint = Endpoint.UPLOAD_MEDIA
+        response = (await self.http.get(
+            endpoint,
+            params=params,
+            headers=self._base_headers
+        )).json()
+        return response
+
+    async def create_media_metadata(
+        self,
+        media_id: str,
+        alt_text: str | None = None,
+        sensitive_warning: list[Literal['adult_content', 'graphic_violence', 'other']] = None,
+    ) -> Response:
+        """
+        Adds metadata to uploaded media.
+
+        Parameters
+        ----------
+        media_id : :class:`str`
+            The media id for which to create metadata.
+        alt_text : :class:`str` | None, default=None
+            Alternative text for the media.
+        sensitive_warning : list{'adult_content', 'graphic_violence', 'other'}
+            A list of sensitive content warnings for the media.
+
+        Returns
+        -------
+        :class:`httpx.Response`
+            Response returned from twitter api.
+
+        Examples
+        --------
+        >>> media_id = await client.upload_media('media.jpg')
+        >>> await client.create_media_metadata(media_id, alt_text='This is a sample media', sensitive_warning=['other'])
+        >>> await client.create_tweet(media_ids=[media_id])
+        """
+        data = {'media_id': media_id}
+        if alt_text is not None:
+            data['alt_text'] = {'text': alt_text}
+        if sensitive_warning is not None:
+            data['sensitive_media_warning'] = sensitive_warning
+        return await self.http.post(Endpoint.CREATE_MEDIA_METADATA, json=data, headers=self._base_headers)
+
+    async def get_media(self, url: str) -> bytes:
+        """Retrieves media bytes.
+
+        Parameters
+        ----------
+        url : str
+            Media URL
+        """
+        return (await self.http.get(url, headers=self._base_headers)).content
+
+    async def create_poll(self, choices: list[str], duration_minutes: int) -> str:
+        """
+        Creates a poll and returns card-uri.
+
+        Parameters
+        ----------
+        choices : list[:class:`str`]
+            A list of choices for the poll. Maximum of 4 choices.
+        duration_minutes : :class:`int`
+            The duration of the poll in minutes.
+
+        Returns
+        -------
+        :class:`str`
+            The URI of the created poll card.
+
+        Examples
+        --------
+        Create a poll with three choices lasting for 60 minutes:
+
+        >>> choices = ['Option A', 'Option B', 'Option C']
+        >>> duration_minutes = 60
+        >>> card_uri = await client.create_poll(choices, duration_minutes)
+        >>> print(card_uri)
+        'card://0000000000000000000'
+        """
+        card_data = {
+            'twitter:card': f'poll{len(choices)}choice_text_only',
+            'twitter:api:api:endpoint': '1',
+            'twitter:long:duration_minutes': duration_minutes,
+        }
+
+        for i, choice in enumerate(choices, 1):
+            card_data[f'twitter:string:choice{i}_label'] = choice
+
+        data = urlencode({'card_data': card_data})
+        headers = self._base_headers | {'content-type': 'application/x-www-form-urlencoded'}
+        response = (
+            await self.http.post(
+                Endpoint.CREATE_CARD,
+                data=data,
+                headers=headers,
+            )
+        ).json()
+
+        return response['card_uri']
+
+    async def vote(self, selected_choice: str, card_uri: str, tweet_id: str, card_name: str) -> Poll:
+        """
+        Vote on a poll with the selected choice.
+        Parameters
+        ----------
+        selected_choice : :class:`str`
+            The label of the selected choice for the vote.
+        card_uri : :class:`str`
+            The URI of the poll card.
+        tweet_id : :class:`str`
+            The ID of the original tweet containing the poll.
+        card_name : :class:`str`
+            The name of the poll card.
+        Returns
+        -------
+        :class:`Poll`
+            The Poll object representing the updated poll after voting.
+        """
+        data = urlencode(
+            {
+                'twitter:string:card_uri': card_uri,
+                'twitter:long:original_tweet_id': tweet_id,
+                'twitter:string:response_card_name': card_name,
+                'twitter:string:cards_platform': 'Web-12',
+                'twitter:string:selected_choice': selected_choice,
+            }
+        )
+        headers = self._base_headers | {'content-type': 'application/x-www-form-urlencoded'}
+        response = (await self.http.post(Endpoint.VOTE, data=data, headers=headers)).json()
+
+        card_data = {'rest_id': response['card']['url'], 'legacy': response['card']}
+        return Poll(self, card_data, None)
+
+    async def create_tweet(
+        self,
+        text: str = '',
+        media_ids: list[str] | None = None,
+        poll_uri: str | None = None,
+        reply_to: str | None = None,
+        conversation_control: Literal['followers', 'verified', 'mentioned'] | None = None,
+        attachment_url: str | None = None,
+        community_id: str | None = None,
+        share_with_followers: bool = False,
+        is_note_tweet: bool = False,
+        richtext_options: list[dict] = None,
+        edit_tweet_id: str | None = None,
+    ) -> Tweet:
+        """
+        Creates a new tweet on Twitter with the specified
+        text, media, and poll.
+
+        Parameters
+        ----------
+        text : :class:`str`, default=''
+            The text content of the tweet.
+        media_ids : list[:class:`str`], default=None
+            A list of media IDs or URIs to attach to the tweet.
+            media IDs can be obtained by using the `upload_media` method.
+        poll_uri : :class:`str`, default=None
+            The URI of a Twitter poll card to attach to the tweet.
+            Poll URIs can be obtained by using the `create_poll` method.
+        reply_to : :class:`str`, default=None
+            The ID of the tweet to which this tweet is a reply.
+        conversation_control : {'followers', 'verified', 'mentioned'}
+            The type of conversation control for the tweet:
+            - 'followers': Limits replies to followers only.
+            - 'verified': Limits replies to verified accounts only.
+            - 'mentioned': Limits replies to mentioned accounts only.
+        attachment_url : :class:`str`
+            URL of the tweet to be quoted.
+        is_note_tweet : :class:`bool`, default=False
+            If this option is set to True, tweets longer than 280 characters
+            can be posted (Twitter Premium only).
+        richtext_options : list[:class:`dict`], default=None
+            Options for decorating text (Twitter Premium only).
+        edit_tweet_id : :class:`str` | None, default=None
+            ID of the tweet to edit (Twitter Premium only).
+
+        Raises
+        ------
+        :exc:`DuplicateTweet` : If the tweet is a duplicate of another tweet.
+
+        Returns
+        -------
+        :class:`Tweet`
+            The Created Tweet.
+
+        Examples
+        --------
+        Create a tweet with media:
+
+        >>> tweet_text = 'Example text'
+        >>> media_ids = [await client.upload_media('image1.png'), await client.upload_media('image2.png')]
+        >>> await client.create_tweet(tweet_text, media_ids=media_ids)
+
+        Create a tweet with a poll:
+
+        >>> tweet_text = 'Example text'
+        >>> poll_choices = ['Option A', 'Option B', 'Option C']
+        >>> duration_minutes = 60
+        >>> poll_uri = await client.create_poll(poll_choices, duration_minutes)
+        >>> await client.create_tweet(tweet_text, poll_uri=poll_uri)
+
+        See Also
+        --------
+        .upload_media
+        .create_poll
+        """
+        media_entities = [{'media_id': media_id, 'tagged_users': []} for media_id in (media_ids or [])]
+        variables = {
+            'tweet_text': text,
+            'dark_request': False,
+            'media': {'media_entities': media_entities, 'possibly_sensitive': False},
+            'semantic_annotation_ids': [],
+        }
+
+        if poll_uri is not None:
+            variables['card_uri'] = poll_uri
+
+        if reply_to is not None:
+            variables['reply'] = {'in_reply_to_tweet_id': reply_to, 'exclude_reply_user_ids': []}
+
+        if conversation_control is not None:
+            conversation_control = conversation_control.lower()
+            limit_mode = {'followers': 'Community', 'verified': 'Verified', 'mentioned': 'ByInvitation'}[
+                conversation_control
+            ]
+            variables['conversation_control'] = {'mode': limit_mode}
+
+        if attachment_url is not None:
+            variables['attachment_url'] = attachment_url
+
+        if community_id is not None:
+            variables['semantic_annotation_ids'] = [{'entity_id': community_id, 'group_id': '8', 'domain_id': '31'}]
+            variables['broadcast'] = share_with_followers
+
+        if richtext_options is not None:
+            is_note_tweet = True
+            variables['richtext_options'] = {'richtext_tags': richtext_options}
+        if edit_tweet_id is not None:
+            variables['edit_options'] = {'previous_tweet_id': edit_tweet_id}
+
+        if is_note_tweet:
+            endpoint = Endpoint.CREATE_NOTE_TWEET
+            features = NOTE_TWEET_FEATURES
+        else:
+            endpoint = Endpoint.CREATE_TWEET
+            features = FEATURES
+        data = {
+            'variables': variables,
+            'queryId': get_query_id(Endpoint.CREATE_TWEET),
+            'features': features,
+        }
+        response = (
+            await self.http.post(
+                endpoint,
+                json=data,
+                headers=self._base_headers,
+            )
+        ).json()
+
+        _result = find_dict(response, 'result')
+        if not _result:
+            raise_exceptions_from_response(response['errors'])
+            raise CouldNotTweetError(response['errors'][0] if response['errors'] else 'Failed to post a tweet.')
+
+        tweet_info = _result[0]
+        user_info = tweet_info['core']['user_results']['result']
+        return Tweet(self, tweet_info, User(self, user_info))
+
+    async def create_scheduled_tweet(
+        self,
+        scheduled_at: int,
+        text: str = '',
+        media_ids: list[str] | None = None,
+    ) -> str:
+        """
+        Schedules a tweet to be posted at a specified timestamp.
+
+        Parameters
+        ----------
+        scheduled_at : :class:`int`
+            The timestamp when the tweet should be scheduled for posting.
+        text : :class:`str`, default=''
+            The text content of the tweet, by default an empty string.
+        media_ids : list[:class:`str`], default=None
+            A list of media IDs to be attached to the tweet, by default None.
+
+        Returns
+        -------
+        :class:`str`
+            The ID of the scheduled tweet.
+
+        Examples
+        --------
+        Create a tweet with media:
+
+        >>> scheduled_time = int(time.time()) + 3600  # One hour from now
+        >>> tweet_text = 'Example text'
+        >>> media_ids = [await client.upload_media('image1.png'), await client.upload_media('image2.png')]
+        >>> await client.create_scheduled_tweet(
+        ...     scheduled_time
+        ...     tweet_text,
+        ...     media_ids=media_ids
+        ... )
+        """
+        variables = {
+            'post_tweet_request': {
+                'auto_populate_reply_metadata': False,
+                'status': text,
+                'exclude_reply_user_ids': [],
+                'media_ids': media_ids,
+            },
+            'execute_at': scheduled_at,
+        }
+        data = {
+            'variables': variables,
+            'queryId': get_query_id(Endpoint.CREATE_SCHEDULED_TWEET),
+        }
+        response = (
+            await self.http.post(
+                Endpoint.CREATE_SCHEDULED_TWEET,
+                json=data,
+                headers=self._base_headers,
+            )
+        ).json()
+        return response['data']['tweet']['rest_id']
+
+    async def delete_tweet(self, tweet_id: str) -> Response:
+        """Deletes a tweet.
+
+        Parameters
+        ----------
+        tweet_id : :class:`str`
+            ID of the tweet to be deleted.
+
+        Returns
+        -------
+        :class:`httpx.Response`
+            Response returned from twitter api.
+
+        Examples
+        --------
+        >>> tweet_id = '0000000000'
+        >>> await delete_tweet(tweet_id)
+        """
+        data = {
+            'variables': {'tweet_id': tweet_id, 'dark_request': False},
+            'queryId': get_query_id(Endpoint.DELETE_TWEET),
+        }
+        response = await self.http.post(Endpoint.DELETE_TWEET, json=data, headers=self._base_headers)
+        return response
+
+    async def get_user_by_screen_name(self, screen_name: str) -> User:
+        """
+        Fetches a user by screen name.
+
+        Parameter
+        ---------
+        screen_name : :class:`str`
+            The screen name of the Twitter user.
+
+        Returns
+        -------
+        :class:`User`
+            An instance of the User class representing the
+            Twitter user.
+
+        Examples
+        --------
+        >>> target_screen_name = 'example_user'
+        >>> user = await client.get_user_by_name(target_screen_name)
+        >>> print(user)
+        <User id="...">
+        """
+        variables = {'screen_name': screen_name, 'withSafetyModeUserFields': False}
+        params = flatten_params(
+            {'variables': variables, 'features': USER_FEATURES, 'fieldToggles': {'withAuxiliaryUserLabels': False}}
+        )
+        response = (await self.http.get(Endpoint.USER_BY_SCREEN_NAME, params=params, headers=self._base_headers)).json()
+
+        if 'user' not in response['data']:
+            raise UserNotFoundError('The user does not exist.')
+        user_data = response['data']['user']['result']
+        if user_data.get('__typename') == 'UserUnavailable':
+            raise UserUnavailableError(user_data.get('message'))
+
+        return User(self, user_data)
+
+    async def get_user_by_id(self, user_id: str) -> User:
+        """
+        Fetches a user by ID
+
+        Parameter
+        ---------
+        user_id : :class:`str`
+            The ID of the Twitter user.
+
+        Returns
+        -------
+        :class:`User`
+            An instance of the User class representing the
+            Twitter user.
+
+        Examples
+        --------
+        >>> target_screen_name = '000000000'
+        >>> user = await client.get_user_by_id(target_screen_name)
+        >>> print(user)
+        <User id="000000000">
+        """
+        variables = {'userId': user_id, 'withSafetyModeUserFields': True}
+        params = flatten_params({'variables': variables, 'features': USER_FEATURES})
+        response = (await self.http.get(Endpoint.USER_BY_REST_ID, params=params, headers=self._base_headers)).json()
+        if 'result' not in response['data']['user']:
+            raise TwitterError(f'Invalid user id: {user_id}')
+        user_data = response['data']['user']['result']
+        if user_data.get('__typename') == 'UserUnavailable':
+            raise UserUnavailableError(user_data.get('message'))
+        return User(self, user_data)
+
+    async def _get_tweet_detail(self, tweet_id: str, cursor: str | None):
+        variables = {
+            'focalTweetId': tweet_id,
+            'with_rux_injections': False,
+            'includePromotedContent': True,
+            'withCommunity': True,
+            'withQuickPromoteEligibilityTweetFields': True,
+            'withBirdwatchNotes': True,
+            'withVoice': True,
+            'withV2Timeline': True,
+        }
+        if cursor is not None:
+            variables['cursor'] = cursor
+        params = flatten_params(
+            {'variables': variables, 'features': FEATURES, 'fieldToggles': {'withAuxiliaryUserLabels': False}}
+        )
+        response = (await self.http.get(Endpoint.TWEET_DETAIL, params=params, headers=self._base_headers)).json()
+        return response
+
+    async def _get_more_replies(self, tweet_id: str, cursor: str) -> Result[Tweet]:
+        response = await self._get_tweet_detail(tweet_id, cursor)
+        entries = find_dict(response, 'entries')[0]
+
+        results = []
+        for entry in entries:
+            if entry['entryId'].startswith(('cursor', 'label')):
+                continue
+            tweet = tweet_from_data(self, entry)
+            if tweet is not None:
+                results.append(tweet)
+
+        if entries[-1]['entryId'].startswith('cursor'):
+            next_cursor = entries[-1]['content']['itemContent']['value']
+            _fetch_next_result = partial(self._get_more_replies, tweet_id, next_cursor)
+        else:
+            next_cursor = None
+            _fetch_next_result = None
+
+        return Result(results, _fetch_next_result, next_cursor)
+
+    async def _show_more_replies(self, tweet_id: str, cursor: str) -> Result[Tweet]:
+        response = await self._get_tweet_detail(tweet_id, cursor)
+        items = find_dict(response, 'moduleItems')[0]
+        results = []
+        for item in items:
+            if 'tweet' not in item['entryId']:
+                continue
+            tweet = tweet_from_data(self, item)
+            if tweet is not None:
+                results.append(tweet)
+        return Result(results)
+
+    async def get_tweet_by_id(self, tweet_id: str, cursor: str | None = None) -> Tweet:
+        """
+        Fetches a tweet by tweet ID.
+
+        Parameters
+        ----------
+        tweet_id : :class:`str`
+            The ID of the tweet.
+
+        Returns
+        -------
+        :class:`Tweet`
+            A Tweet object representing the fetched tweet.
+
+        Examples
+        --------
+        >>> target_tweet_id = '...'
+        >>> tweet = client.get_tweet_by_id(target_tweet_id)
+        >>> print(tweet)
+        <Tweet id="...">
+        """
+        response = await self._get_tweet_detail(tweet_id, cursor)
+
+        entries = find_dict(response, 'entries')[0]
+        reply_to = []
+        replies_list = []
+        related_tweets = []
+        tweet = None
+
+        for entry in entries:
+            if entry['entryId'].startswith('cursor'):
+                continue
+            tweet_object = tweet_from_data(self, entry)
+            if tweet_object is None:
+                continue
+
+            if entry['entryId'].startswith('tweetdetailrelatedtweets'):
+                related_tweets.append(tweet_object)
+                continue
+
+            if entry['entryId'] == f'tweet-{tweet_id}':
+                tweet = tweet_object
+            else:
+                if tweet is None:
+                    reply_to.append(tweet_object)
+                else:
+                    replies = []
+                    sr_cursor = None
+                    show_replies = None
+
+                    for reply in entry['content']['items'][1:]:
+                        if 'tweetcomposer' in reply['entryId']:
+                            continue
+                        if 'tweet' in reply.get('entryId'):
+                            rpl = tweet_from_data(self, reply)
+                            if rpl is None:
+                                continue
+                            replies.append(rpl)
+                        if 'cursor' in reply.get('entryId'):
+                            sr_cursor = reply['item']['itemContent']['value']
+                            show_replies = partial(self._show_more_replies, tweet_id, sr_cursor)
+                    tweet_object.replies = Result(replies, show_replies, sr_cursor)
+                    replies_list.append(tweet_object)
+
+                    display_type = find_dict(entry, 'tweetDisplayType', True)
+                    if display_type and display_type[0] == 'SelfThread':
+                        tweet.thread = [tweet_object, *replies]
+
+        if entries[-1]['entryId'].startswith('cursor'):
+            # if has more replies
+            reply_next_cursor = entries[-1]['content']['itemContent']['value']
+            _fetch_more_replies = partial(self._get_more_replies, tweet_id, reply_next_cursor)
+        else:
+            reply_next_cursor = None
+            _fetch_more_replies = None
+
+        tweet.replies = Result(replies_list, _fetch_more_replies, reply_next_cursor)
+        tweet.reply_to = reply_to
+        tweet.related_tweets = related_tweets
+
+        return tweet
+
+    async def get_scheduled_tweets(self) -> list[ScheduledTweet]:
+        """
+        Retrieves scheduled tweets.
+
+        Returns
+        -------
+        list[:class:`ScheduledTweet`]
+            List of ScheduledTweet objects representing the scheduled tweets.
+        """
+
+        params = flatten_params({'variables': {'ascending': True}})
+        response = (
+            await self.http.get(Endpoint.FETCH_SCHEDULED_TWEETS, params=params, headers=self._base_headers)
+        ).json()
+        tweets = find_dict(response, 'scheduled_tweet_list')[0]
+        return [ScheduledTweet(self, tweet) for tweet in tweets]
+
+    async def delete_scheduled_tweet(self, tweet_id: str) -> Response:
+        """
+        Delete a scheduled tweet.
+
+        Parameters
+        ----------
+        tweet_id : :class:`str`
+            The ID of the scheduled tweet to delete.
+
+        Returns
+        -------
+        :class:`httpx.Response`
+            Response returned from twitter api.
+        """
+        data = {'variables': {'scheduled_tweet_id': tweet_id}, 'queryId': get_query_id(Endpoint.DELETE_SCHEDULED_TWEET)}
+        response = await self.http.post(Endpoint.DELETE_SCHEDULED_TWEET, json=data, headers=self._base_headers)
+        return response
+
+    async def _get_tweet_engagements(
+        self,
+        tweet_id: str,
+        count: int,
+        cursor: str,
+        endpoint: str,
+    ) -> Result[User]:
+        """
+        Base function to get tweet engagements.
+        """
+        variables = {'tweetId': tweet_id, 'count': count, 'includePromotedContent': True}
+        if cursor is not None:
+            variables['cursor'] = cursor
+        params = flatten_params({'variables': variables, 'features': FEATURES})
+        response = (await self.http.get(endpoint, params=params, headers=self._base_headers)).json()
+        items_ = find_dict(response, 'entries')
+        if not items_:
+            return Result([])
+        items = items_[0]
+        next_cursor = items[-1]['content']['value']
+        previous_cursor = items[-2]['content']['value']
+
+        results = []
+        for item in items:
+            if not item['entryId'].startswith('user'):
+                continue
+            user_info_ = find_dict(item, 'result')
+            if not user_info_:
+                continue
+            user_info = user_info_[0]
+            results.append(User(self, user_info))
+
+        return Result(
+            results,
+            partial(self._get_tweet_engagements, tweet_id, count, next_cursor, endpoint),
+            next_cursor,
+            partial(self._get_tweet_engagements, tweet_id, count, previous_cursor, endpoint),
+            previous_cursor,
+        )
+
+    async def get_retweeters(self, tweet_id: str, count: int = 40, cursor: str | None = None) -> Result[User]:
+        """
+        Retrieve users who retweeted a specific tweet.
+
+        Parameters
+        ----------
+        tweet_id : :class:`str`
+            The ID of the tweet.
+        count : int, default=40
+            The maximum number of users to retrieve.
+        cursor : :class:`str`, default=None
+            A string indicating the position of the cursor for pagination.
+
+        Returns
+        -------
+        Result[:class:`User`]
+            A list of users who retweeted the tweet.
+
+        Examples
+        --------
+        >>> tweet_id = '...'
+        >>> retweeters = await client.get_retweeters(tweet_id)
+        >>> print(retweeters)
+        [<User id="...">, <User id="...">, ..., <User id="...">]
+
+        >>> # Retrieve more retweeters.
+        >>> more_retweeters = await retweeters.next()
+        >>> print(more_retweeters)
+        [<User id="...">, <User id="...">, ..., <User id="...">]
+        """
+        return await self._get_tweet_engagements(tweet_id, count, cursor, Endpoint.RETWEETERS)
+
+    async def get_favoriters(self, tweet_id: str, count: int = 40, cursor: str | None = None) -> Result[User]:
+        """
+        Retrieve users who favorited a specific tweet.
+
+        Parameters
+        ----------
+        tweet_id : :class:`str`
+            The ID of the tweet.
+        count : int, default=40
+            The maximum number of users to retrieve.
+        cursor : :class:`str`, default=None
+            A string indicating the position of the cursor for pagination.
+
+        Returns
+        -------
+        Result[:class:`User`]
+            A list of users who favorited the tweet.
+
+        Examples
+        --------
+        >>> tweet_id = '...'
+        >>> favoriters = await client.get_favoriters(tweet_id)
+        >>> print(favoriters)
+        [<User id="...">, <User id="...">, ..., <User id="...">]
+
+        >>> # Retrieve more favoriters.
+        >>> more_favoriters = await favoriters.next()
+        >>> print(more_favoriters)
+        [<User id="...">, <User id="...">, ..., <User id="...">]
+        """
+        return await self._get_tweet_engagements(tweet_id, count, cursor, Endpoint.FAVORITERS)
+
+    async def get_community_note(self, note_id: str) -> CommunityNote:
+        """
+        Fetches a community note by ID.
+
+        Parameters
+        ----------
+        note_id : :class:`str`
+            The ID of the community note.
+
+        Returns
+        -------
+        :class:`CommunityNote`
+            A CommunityNote object representing the fetched community note.
+
+        Raises
+        ------
+        :exc:`TwitterException`
+            Invalid note ID.
+
+        Examples
+        --------
+        >>> note_id = '...'
+        >>> note = client.get_community_note(note_id)
+        >>> print(note)
+        <CommunityNote id="...">
+        """
+        params = flatten_params({'variables': {'note_id': note_id}, 'features': COMMUNITY_NOTE_FEATURES})
+        response = (
+            await self.http.get(Endpoint.FETCH_COMMUNITY_NOTE, params=params, headers=self._base_headers)
+        ).json()
+        note_data = response['data']['birdwatch_note_by_rest_id']
+        if 'data_v1' not in note_data:
+            raise TwitterError(f'Invalid user id: {note_id}')
+        return CommunityNote(self, note_data)
+
+    async def get_user_tweets(
+        self,
+        user_id: str,
+        tweet_type: Literal['Tweets', 'Replies', 'Media', 'Likes'],
+        count: int = 40,
+        cursor: str | None = None,
+    ) -> Result[Tweet]:
+        """
+        Fetches tweets from a specific user's timeline.
+
+        Parameters
+        ----------
+        user_id : :class:`str`
+            The ID of the Twitter user whose tweets to retrieve.
+            To get the user id from the screen name, you can use
+            `get_user_by_screen_name` method.
+        tweet_type : {'Tweets', 'Replies', 'Media', 'Likes'}
+            The type of tweets to retrieve.
+        count : :class:`int`, default=40
+            The number of tweets to retrieve.
+        cursor : :class:`str`, default=None
+            The cursor for fetching the next set of results.
+
+        Returns
+        -------
+        Result[:class:`Tweet`]
+            A Result object containing a list of `Tweet` objects.
+
+        Examples
+        --------
+        >>> user_id = '...'
+
+        If you only have the screen name, you can get the user id as follows:
+
+        >>> screen_name = 'example_user'
+        >>> user = client.get_user_by_screen_name(screen_name)
+        >>> user_id = user.id
+
+        >>> tweets = await client.get_user_tweets(user_id, 'Tweets', count=20)
+        >>> for tweet in tweets:
+        ...     print(tweet)
+        <Tweet id="...">
+        <Tweet id="...">
+        ...
+        ...
+
+        >>> more_tweets = await tweets.next()  # Retrieve more tweets
+        >>> for tweet in more_tweets:
+        ...     print(tweet)
+        <Tweet id="...">
+        <Tweet id="...">
+        ...
+        ...
+
+        >>> # Retrieve previous tweets
+        >>> previous_tweets = await tweets.previous()
+
+        See Also
+        --------
+        .get_user_by_screen_name
+        """
+        tweet_type = tweet_type.capitalize()
+
+        variables = {
+            'userId': user_id,
+            'count': count,
+            'includePromotedContent': True,
+            'withQuickPromoteEligibilityTweetFields': True,
+            'withVoice': True,
+            'withV2Timeline': True,
+        }
+        if cursor is not None:
+            variables['cursor'] = cursor
+        params = flatten_params({'variables': variables, 'features': FEATURES})
+        endpoint = {
+            'Tweets': Endpoint.USER_TWEETS,
+            'Replies': Endpoint.USER_TWEETS_AND_REPLIES,
+            'Media': Endpoint.USER_MEDIA,
+            'Likes': Endpoint.USER_LIKES,
+        }[tweet_type]
+
+        response = (await self.http.get(endpoint, params=params, headers=self._base_headers)).json()
+
+        instructions_ = find_dict(response, 'instructions')
+        if not instructions_:
+            return Result([])
+        instructions = instructions_[0]
+
+        items = instructions[-1]['entries']
+        next_cursor = items[-1]['content']['value']
+        previous_cursor = items[-2]['content']['value']
+
+        if tweet_type == 'Media':
+            if cursor is None:
+                items = items[0]['content']['items']
+            else:
+                items = instructions[0]['moduleItems']
+
+        results = []
+        for item in items:
+            entry_id = item['entryId']
+
+            if not entry_id.startswith(('tweet', 'profile-conversation', 'profile-grid')):
+                continue
+
+            if entry_id.startswith('profile-conversation'):
+                tweets = item['content']['items']
+                replies = []
+                for reply in tweets[1:]:
+                    tweet_object = tweet_from_data(self, reply)
+                    if tweet_object is None:
+                        continue
+                    replies.append(tweet_object)
+                item = tweets[0]
+            else:
+                replies = None
+
+            tweet = tweet_from_data(self, item)
+            if tweet is None:
+                continue
+            tweet.replies = replies
+            results.append(tweet)
+
+        return Result(
+            results,
+            partial(self.get_user_tweets, user_id, tweet_type, count, next_cursor),
+            next_cursor,
+            partial(self.get_user_tweets, user_id, tweet_type, count, previous_cursor),
+            previous_cursor,
+        )
+
+    async def get_timeline(
+        self, count: int = 20, seen_tweet_ids: list[str] | None = None, cursor: str | None = None
+    ) -> Result[Tweet]:
+        """
+        Retrieves the timeline.
+        Retrieves tweets from Home -> For You.
+
+        Parameters
+        ----------
+        count : :class:`int`, default=20
+            The number of tweets to retrieve.
+        seen_tweet_ids : list[:class:`str`], default=None
+            A list of tweet IDs that have been seen.
+        cursor : :class:`str`, default=None
+            A cursor for pagination.
+
+        Returns
+        -------
+        Result[:class:`Tweet`]
+            A Result object containing a list of Tweet objects.
+
+        Example
+        -------
+        >>> tweets = await client.get_timeline()
+        >>> for tweet in tweets:
+        ...     print(tweet)
+        <Tweet id="...">
+        <Tweet id="...">
+        ...
+        ...
+        >>> more_tweets = await tweets.next()  # Retrieve more tweets
+        >>> for tweet in more_tweets:
+        ...     print(tweet)
+        <Tweet id="...">
+        <Tweet id="...">
+        ...
+        ...
+        """
+        variables = {
+            'count': count,
+            'includePromotedContent': True,
+            'latestControlAvailable': True,
+            'requestContext': 'launch',
+            'withCommunity': True,
+            'seenTweetIds': seen_tweet_ids or [],
+        }
+        if cursor is not None:
+            variables['cursor'] = cursor
+
+        data = {
+            'variables': variables,
+            'queryId': get_query_id(Endpoint.HOME_TIMELINE),
+            'features': FEATURES,
+        }
+        response = (await self.http.post(Endpoint.HOME_TIMELINE, json=data, headers=self._base_headers)).json()
+
+        items = find_dict(response, 'entries')[0]
+        next_cursor = items[-1]['content']['value']
+        results = []
+
+        for item in items:
+            if 'itemContent' not in item['content']:
+                continue
+            tweet = tweet_from_data(self, item)
+            if tweet is None:
+                continue
+            results.append(tweet)
+
+        return Result(results, partial(self.get_timeline, count, seen_tweet_ids, next_cursor), next_cursor)
+
+    async def get_latest_timeline(
+        self, count: int = 20, seen_tweet_ids: list[str] | None = None, cursor: str | None = None
+    ) -> Result[Tweet]:
+        """
+        Retrieves the timeline.
+        Retrieves tweets from Home -> Following.
+
+        Parameters
+        ----------
+        count : :class:`int`, default=20
+            The number of tweets to retrieve.
+        seen_tweet_ids : list[:class:`str`], default=None
+            A list of tweet IDs that have been seen.
+        cursor : :class:`str`, default=None
+            A cursor for pagination.
+
+        Returns
+        -------
+        Result[:class:`Tweet`]
+            A Result object containing a list of Tweet objects.
+
+        Example
+        -------
+        >>> tweets = await client.get_latest_timeline()
+        >>> for tweet in tweets:
+        ...     print(tweet)
+        <Tweet id="...">
+        <Tweet id="...">
+        ...
+        ...
+        >>> more_tweets = await tweets.next()  # Retrieve more tweets
+        >>> for tweet in more_tweets:
+        ...     print(tweet)
+        <Tweet id="...">
+        <Tweet id="...">
+        ...
+        ...
+        """
+        variables = {
+            'count': count,
+            'includePromotedContent': True,
+            'latestControlAvailable': True,
+            'requestContext': 'launch',
+            'withCommunity': True,
+            'seenTweetIds': seen_tweet_ids or [],
+        }
+        if cursor is not None:
+            variables['cursor'] = cursor
+
+        data = {
+            'variables': variables,
+            'queryId': get_query_id(Endpoint.HOME_LATEST_TIMELINE),
+            'features': FEATURES,
+        }
+        response = (await self.http.post(Endpoint.HOME_LATEST_TIMELINE, json=data, headers=self._base_headers)).json()
+
+        items = find_dict(response, 'entries')[0]
+        next_cursor = items[-1]['content']['value']
+        results = []
+
+        for item in items:
+            if 'itemContent' not in item['content']:
+                continue
+            tweet = tweet_from_data(self, item)
+            if tweet is None:
+                continue
+            results.append(tweet)
+
+        return Result(results, partial(self.get_latest_timeline, count, seen_tweet_ids, next_cursor), next_cursor)
+
+    async def favorite_tweet(self, tweet_id: str) -> Response:
+        """
+        Favorites a tweet.
+
+        Parameters
+        ----------
+        tweet_id : :class:`str`
+            The ID of the tweet to be liked.
+
+        Returns
+        -------
+        :class:`httpx.Response`
+            Response returned from twitter api.
+
+        Examples
+        --------
+        >>> tweet_id = '...'
+        >>> await client.favorite_tweet(tweet_id)
+
+        See Also
+        --------
+        .unfavorite_tweet
+        """
+        data = {'variables': {'tweet_id': tweet_id}, 'queryId': get_query_id(Endpoint.FAVORITE_TWEET)}
+        response = await self.http.post(Endpoint.FAVORITE_TWEET, json=data, headers=self._base_headers)
+        return response
+
+    async def unfavorite_tweet(self, tweet_id: str) -> Response:
+        """
+        Unfavorites a tweet.
+
+        Parameters
+        ----------
+        tweet_id : :class:`str`
+            The ID of the tweet to be unliked.
+
+        Returns
+        -------
+        :class:`httpx.Response`
+            Response returned from twitter api.
+
+        Examples
+        --------
+        >>> tweet_id = '...'
+        >>> await client.unfavorite_tweet(tweet_id)
+
+        See Also
+        --------
+        .favorite_tweet
+        """
+        data = {'variables': {'tweet_id': tweet_id}, 'queryId': get_query_id(Endpoint.UNFAVORITE_TWEET)}
+        response = await self.http.post(Endpoint.UNFAVORITE_TWEET, json=data, headers=self._base_headers)
+        return response
+
+    async def retweet(self, tweet_id: str) -> Response:
+        """
+        Retweets a tweet.
+
+        Parameters
+        ----------
+        tweet_id : :class:`str`
+            The ID of the tweet to be retweeted.
+
+        Returns
+        -------
+        :class:`httpx.Response`
+            Response returned from twitter api.
+
+        Examples
+        --------
+        >>> tweet_id = '...'
+        >>> await client.retweet(tweet_id)
+
+        See Also
+        --------
+        .delete_retweet
+        """
+        data = {
+            'variables': {'tweet_id': tweet_id, 'dark_request': False},
+            'queryId': get_query_id(Endpoint.CREATE_RETWEET),
+        }
+        response = await self.http.post(Endpoint.CREATE_RETWEET, json=data, headers=self._base_headers)
+        return response
+
+    async def delete_retweet(self, tweet_id: str) -> Response:
+        """
+        Deletes the retweet.
+
+        Parameters
+        ----------
+        tweet_id : :class:`str`
+            The ID of the retweeted tweet to be unretweeted.
+
+        Returns
+        -------
+        :class:`httpx.Response`
+            Response returned from twitter api.
+
+        Examples
+        --------
+        >>> tweet_id = '...'
+        >>> await client.delete_retweet(tweet_id)
+
+        See Also
+        --------
+        .retweet
+        """
+        data = {
+            'variables': {'source_tweet_id': tweet_id, 'dark_request': False},
+            'queryId': get_query_id(Endpoint.DELETE_RETWEET),
+        }
+        response = await self.http.post(Endpoint.DELETE_RETWEET, json=data, headers=self._base_headers)
+        return response
+
+    async def bookmark_tweet(self, tweet_id: str, folder_id: str | None = None) -> Response:
+        """
+        Adds the tweet to bookmarks.
+
+        Parameters
+        ----------
+        tweet_id : :class:`str`
+            The ID of the tweet to be bookmarked.
+        folder_id : :class:`str` | None, default=None
+            The ID of the folder to add the bookmark to.
+
+        Returns
+        -------
+        :class:`httpx.Response`
+            Response returned from twitter api.
+
+        Examples
+        --------
+        >>> tweet_id = '...'
+        >>> await client.bookmark_tweet(tweet_id)
+        """
+        variables = {'tweet_id': tweet_id}
+        if folder_id is None:
+            endpoint = Endpoint.CREATE_BOOKMARK
+        else:
+            endpoint = Endpoint.BOOKMARK_TO_FOLDER
+            variables['bookmark_collection_id'] = folder_id
+
+        data = {'variables': variables, 'queryId': get_query_id(Endpoint.CREATE_BOOKMARK)}
+        response = await self.http.post(endpoint, json=data, headers=self._base_headers)
+        return response
+
+    async def delete_bookmark(self, tweet_id: str) -> Response:
+        """
+        Removes the tweet from bookmarks.
+
+        Parameters
+        ----------
+        tweet_id : :class:`str`
+            The ID of the tweet to be removed from bookmarks.
+
+        Returns
+        -------
+        :class:`httpx.Response`
+            Response returned from twitter api.
+
+        Examples
+        --------
+        >>> tweet_id = '...'
+        >>> await client.delete_bookmark(tweet_id)
+
+        See Also
+        --------
+        .bookmark_tweet
+        """
+        data = {'variables': {'tweet_id': tweet_id}, 'queryId': get_query_id(Endpoint.DELETE_BOOKMARK)}
+        response = await self.http.post(Endpoint.DELETE_BOOKMARK, json=data, headers=self._base_headers)
+        return response
+
+    async def get_bookmarks(
+        self, count: int = 20, cursor: str | None = None, folder_id: str | None = None
+    ) -> Result[Tweet]:
+        """
+        Retrieves bookmarks from the authenticated user's Twitter account.
+
+        Parameters
+        ----------
+        count : :class:`int`, default=20
+            The number of bookmarks to retrieve.
+        folder_id : :class:`str` | None, default=None
+            Folder to retrieve bookmarks.
+
+        Returns
+        -------
+        Result[:class:`Tweet`]
+            A Result object containing a list of Tweet objects
+            representing bookmarks.
+
+        Example
+        -------
+        >>> bookmarks = await client.get_bookmarks()
+        >>> for bookmark in bookmarks:
+        ...     print(bookmark)
+        <Tweet id="...">
+        <Tweet id="...">
+
+        >>> # # To retrieve more bookmarks
+        >>> more_bookmarks = await bookmarks.next()
+        >>> for bookmark in more_bookmarks:
+        ...     print(bookmark)
+        <Tweet id="...">
+        <Tweet id="...">
+        """
+        variables = {'count': count, 'includePromotedContent': True}
+        if folder_id is None:
+            endpoint = Endpoint.BOOKMARKS
+            features = FEATURES | {'graphql_timeline_v2_bookmark_timeline': True}
+        else:
+            endpoint = Endpoint.BOOKMARK_FOLDER_TIMELINE
+            variables['bookmark_collection_id'] = folder_id
+            features = BOOKMARK_FOLDER_TIMELINE_FEATURES
+
+        if cursor is not None:
+            variables['cursor'] = cursor
+        params = flatten_params({'variables': variables, 'features': features})
+        response = (await self.http.get(endpoint, params=params, headers=self._base_headers)).json()
+
+        items_ = find_dict(response, 'entries')
+        if not items_:
+            return Result([])
+        items = items_[0]
+        next_cursor = items[-1]['content']['value']
+        if folder_id is None:
+            previous_cursor = items[-2]['content']['value']
+            fetch_previous_result = partial(self.get_bookmarks, count, previous_cursor, folder_id)
+        else:
+            previous_cursor = None
+            fetch_previous_result = None
+
+        results = []
+        for item in items:
+            tweet = tweet_from_data(self, item)
+            if tweet is None:
+                continue
+            results.append(tweet)
+
+        return Result(
+            results,
+            partial(self.get_bookmarks, count, next_cursor, folder_id),
+            next_cursor,
+            fetch_previous_result,
+            previous_cursor,
+        )
+
+    async def delete_all_bookmarks(self) -> Response:
+        """
+        Deleted all bookmarks.
+
+        Returns
+        -------
+        :class:`httpx.Response`
+            Response returned from twitter api.
+
+        Examples
+        --------
+        >>> await client.delete_all_bookmarks()
+        """
+        data = {'variables': {}, 'queryId': get_query_id(Endpoint.BOOKMARKS_ALL_DELETE)}
+        response = await self.http.post(Endpoint.BOOKMARKS_ALL_DELETE, json=data, headers=self._base_headers)
+        return response
+
+    async def get_bookmark_folders(self, cursor: str | None = None) -> Result[BookmarkFolder]:
+        """
+        Retrieves bookmark folders.
+
+        Returns
+        -------
+        Result[:class:`BookmarkFolder`]
+            Result object containing a list of bookmark folders.
+
+        Examples
+        --------
+        >>> folders = await client.get_bookmark_folders()
+        >>> print(folders)
+        [<BookmarkFolder id="...">, ..., <BookmarkFolder id="...">]
+        >>> more_folders = await folders.next()  # Retrieve more folders
+        """
+        variables = {}
+        if cursor is not None:
+            variables['cursor'] = cursor
+        params = flatten_params({'variables': variables})
+        response = (await self.http.get(Endpoint.BOOKMARK_FOLDERS, params=params, headers=self._base_headers)).json()
+
+        slice = find_dict(response, 'bookmark_collections_slice')[0]
+        results = []
+        for item in slice['items']:
+            results.append(BookmarkFolder(self, item))
+
+        if 'next_cursor' in slice['slice_info']:
+            next_cursor = slice['slice_info']['next_cursor']
+            fetch_next_result = partial(self.get_bookmark_folders, next_cursor)
+        else:
+            next_cursor = None
+            fetch_next_result = None
+
+        return Result(results, fetch_next_result, next_cursor)
+
+    async def edit_bookmark_folder(self, folder_id: str, name: str) -> BookmarkFolder:
+        """
+        Edits a bookmark folder.
+
+        Parameters
+        ----------
+        folder_id : :class:`str`
+            ID of the folder to edit.
+        name : :class:`str`
+            New name for the folder.
+
+        Returns
+        -------
+        :class:`BookmarkFolder`
+            Updated bookmark folder.
+
+        Examples
+        --------
+        >>> await client.edit_bookmark_folder('123456789', 'MyFolder')
+        """
+        variables = {'bookmark_collection_id': folder_id, 'name': name}
+        data = {'variables': variables, 'queryId': get_query_id(Endpoint.EDIT_BOOKMARK_FOLDER)}
+        response = (await self.http.post(Endpoint.EDIT_BOOKMARK_FOLDER, json=data, headers=self._base_headers)).json()
+        return BookmarkFolder(self, response['data']['bookmark_collection_update'])
+
+    async def delete_bookmark_folder(self, folder_id: str) -> Response:
+        """
+        Deletes a bookmark folder.
+
+        Parameters
+        ----------
+        folder_id : :class:`str`
+            ID of the folder to delete.
+
+        Returns
+        -------
+        :class:`httpx.Response`
+            Response returned from twitter api.
+        """
+        variables = {'bookmark_collection_id': folder_id}
+        data = {'variables': variables, 'queryId': get_query_id(Endpoint.DELETE_BOOKMARK_FOLDER)}
+        response = await self.http.post(Endpoint.DELETE_BOOKMARK_FOLDER, json=data, headers=self._base_headers)
+        return response
+
+    async def create_bookmark_folder(self, name: str) -> BookmarkFolder:
+        """Creates a bookmark folder.
+
+        Parameters
+        ----------
+        name : :class:`str`
+            Name of the folder.
+
+        Returns
+        -------
+        :class:`BookmarkFolder`
+            Newly created bookmark folder.
+        """
+        variables = {'name': name}
+        data = {'variables': variables, 'queryId': get_query_id(Endpoint.CREATE_BOOKMARK_FOLDER)}
+        response = (await self.http.post(Endpoint.CREATE_BOOKMARK_FOLDER, json=data, headers=self._base_headers)).json()
+        return BookmarkFolder(self, response['data']['bookmark_collection_create'])
+
+    async def follow_user(self, user_id: str) -> Response:
+        """
+        Follows a user.
+
+        Parameters
+        ----------
+        user_id : :class:`str`
+            The ID of the user to follow.
+
+        Returns
+        -------
+        :class:`httpx.Response`
+            Response returned from twitter api.
+
+        Examples
+        --------
+        >>> user_id = '...'
+        >>> await client.follow_user(user_id)
+
+        See Also
+        --------
+        .unfollow_user
+        """
+        data = urlencode(
+            {
+                'include_profile_interstitial_type': 1,
+                'include_blocking': 1,
+                'include_blocked_by': 1,
+                'include_followed_by': 1,
+                'include_want_retweets': 1,
+                'include_mute_edge': 1,
+                'include_can_dm': 1,
+                'include_can_media_tag': 1,
+                'include_ext_is_blue_verified': 1,
+                'include_ext_verified_type': 1,
+                'include_ext_profile_image_shape': 1,
+                'skip_status': 1,
+                'user_id': user_id,
+            }
+        )
+        headers = self._base_headers | {'content-type': 'application/x-www-form-urlencoded'}
+        response = await self.http.post(Endpoint.CREATE_FRIENDSHIPS, data=data, headers=headers)
+        return response
+
+    async def unfollow_user(self, user_id: str) -> Response:
+        """
+        Unfollows a user.
+
+        Parameters
+        ----------
+        user_id : :class:`str`
+            The ID of the user to unfollow.
+
+        Returns
+        -------
+        :class:`httpx.Response`
+            Response returned from twitter api.
+
+        Examples
+        --------
+        >>> user_id = '...'
+        >>> await client.unfollow_user(user_id)
+
+        See Also
+        --------
+        .follow_user
+        """
+        data = urlencode(
+            {
+                'include_profile_interstitial_type': 1,
+                'include_blocking': 1,
+                'include_blocked_by': 1,
+                'include_followed_by': 1,
+                'include_want_retweets': 1,
+                'include_mute_edge': 1,
+                'include_can_dm': 1,
+                'include_can_media_tag': 1,
+                'include_ext_is_blue_verified': 1,
+                'include_ext_verified_type': 1,
+                'include_ext_profile_image_shape': 1,
+                'skip_status': 1,
+                'user_id': user_id,
+            }
+        )
+        headers = self._base_headers | {'content-type': 'application/x-www-form-urlencoded'}
+        response = await self.http.post(Endpoint.DESTROY_FRIENDSHIPS, data=data, headers=headers)
+        return response
+
+    async def block_user(self, user_id: str) -> Response:
+        """
+        Blocks a user.
+
+        Parameters
+        ----------
+        user_id : :class:`str`
+            The ID of the user to block.
+
+        Returns
+        -------
+        :class:`httpx.Response`
+            Response returned from twitter api.
+
+        See Also
+        --------
+        .unblock_user
+        """
+        data = urlencode({'user_id': user_id})
+        headers = self._base_headers
+        headers['content-type'] = 'application/x-www-form-urlencoded'
+        response = await self.http.post(Endpoint.BLOCK_USER, data=data, headers=headers)
+        return response
+
+    async def unblock_user(self, user_id: str) -> Response:
+        """
+        Unblocks a user.
+
+        Parameters
+        ----------
+        user_id : :class:`str`
+            The ID of the user to unblock.
+
+        Returns
+        -------
+        :class:`httpx.Response`
+            Response returned from twitter api.
+
+        See Also
+        --------
+        .block_user
+        """
+        data = urlencode({'user_id': user_id})
+        headers = self._base_headers
+        headers['content-type'] = 'application/x-www-form-urlencoded'
+        response = await self.http.post(Endpoint.UNBLOCK_USER, data=data, headers=headers)
+        return response
+
+    async def mute_user(self, user_id: str) -> Response:
+        """
+        Mutes a user.
+
+        Parameters
+        ----------
+        user_id : :class:`str`
+            The ID of the user to mute.
+
+        Returns
+        -------
+        :class:`httpx.Response`
+            Response returned from twitter api.
+
+        See Also
+        --------
+        .unmute_user
+        """
+        data = urlencode({'user_id': user_id})
+        headers = self._base_headers
+        headers['content-type'] = 'application/x-www-form-urlencoded'
+        response = await self.http.post(Endpoint.MUTE_USER, data=data, headers=headers)
+        return response
+
+    async def unmute_user(self, user_id: str) -> Response:
+        """
+        Unmutes a user.
+
+        Parameters
+        ----------
+        user_id : :class:`str`
+            The ID of the user to unmute.
+
+        Returns
+        -------
+        :class:`httpx.Response`
+            Response returned from twitter api.
+
+        See Also
+        --------
+        .mute_user
+        """
+        data = urlencode({'user_id': user_id})
+        headers = self._base_headers
+        headers['content-type'] = 'application/x-www-form-urlencoded'
+        response = await self.http.post(Endpoint.UNMUTE_USER, data=data, headers=headers)
+        return response
+
+    async def get_trends(
+        self,
+        category: Literal['trending', 'for-you', 'news', 'sports', 'entertainment'],
+        count: int = 20,
+        retry: bool = True,
+        additional_request_params: dict | None = None,
+    ) -> list[Trend]:
+        """
+        Retrieves trending topics on Twitter.
+
+        Parameters
+        ----------
+        category : {'trending', 'for-you', 'news', 'sports', 'entertainment'}
+            The category of trends to retrieve. Valid options include:
+            - 'trending': General trending topics.
+            - 'for-you': Trends personalized for the user.
+            - 'news': News-related trends.
+            - 'sports': Sports-related trends.
+            - 'entertainment': Entertainment-related trends.
+        count : :class:`int`, default=20
+            The number of trends to retrieve.
+        retry : :class:`bool`, default=True
+            If no trends are fetched continuously retry to fetch trends.
+        additional_request_params : :class:`dict`, default=None
+            Parameters to be added on top of the existing trends API
+            parameters. Typically, it is used as `additional_request_params =
+            {'candidate_source': 'trends'}` when this function doesn't work
+            otherwise.
+
+        Returns
+        -------
+        list[:class:`Trend`]
+            A list of Trend objects representing the retrieved trends.
+
+        Examples
+        --------
+        >>> trends = await client.get_trends('trending')
+        >>> for trend in trends:
+        ...     print(trend)
+        <Trend name="...">
+        <Trend name="...">
+        ...
+        """
+        category = category.lower()
+        if category in ['news', 'sports', 'entertainment']:
+            category += '_unified'
+        params = {'count': count, 'include_page_configuration': True, 'initial_tab_id': category}
+        if additional_request_params is not None:
+            params |= additional_request_params
+        response = (await self.http.get(Endpoint.TREND, params=params, headers=self._base_headers)).json()
+
+        entry_id_prefix = 'trends' if category == 'trending' else 'Guide'
+        entries = [i for i in find_dict(response, 'entries')[0] if i['entryId'].startswith(entry_id_prefix)]
+
+        if not entries:
+            if not retry:
+                return []
+            # Recall the method again, as the trend information
+            # may not be returned due to a Twitter error.
+            return await self.get_trends(category, count, retry, additional_request_params)
+
+        items = entries[-1]['content']['timelineModule']['items']
+
+        results = []
+        for item in items:
+            trend_info = item['item']['content']['trend']
+            results.append(Trend(self, trend_info))
+
+        return results
+
+    async def _get_user_friendship(self, user_id: str, count: int, endpoint: str, cursor: str | None) -> Result[User]:
+        """
+        Base function to get friendship.
+        """
+        variables = {'userId': user_id, 'count': count, 'includePromotedContent': False}
+        if cursor is not None:
+            variables['cursor'] = cursor
+        params = flatten_params({'variables': variables, 'features': FEATURES})
+        response = (await self.http.get(endpoint, params=params, headers=self._base_headers)).json()
+
+        items = find_dict(response, 'entries')[0]
+        results = []
+        for item in items:
+            entry_id = item['entryId']
+            if entry_id.startswith('user'):
+                user_info = find_dict(item, 'result')
+                if not user_info:
+                    warnings.warn(
+                        'Some followers are excluded because '
+                        '"Quality Filter" is enabled. To get all followers, '
+                        'turn off it in the Twitter settings.'
+                    )
+                    continue
+                if user_info[0].get('__typename') == 'UserUnavailable':
+                    continue
+            elif entry_id.startswith('cursor-bottom'):
+                next_cursor = item['content']['value']
+
+        return Result(results, partial(self._get_user_friendship, user_id, count, endpoint, next_cursor), next_cursor)
+
+    async def get_user_followers(self, user_id: str, count: int = 20, cursor: str | None = None) -> Result[User]:
+        """
+        Retrieves a list of followers for a given user.
+
+        Parameters
+        ----------
+        user_id : :class:`str`
+            The ID of the user for whom to retrieve followers.
+        count : int, default=20
+            The number of followers to retrieve.
+
+        Returns
+        -------
+        Result[:class:`User`]
+            A list of User objects representing the followers.
+        """
+        return await self._get_user_friendship(user_id, count, Endpoint.FOLLOWERS, cursor)
+
+    async def get_user_verified_followers(
+        self, user_id: str, count: int = 20, cursor: str | None = None
+    ) -> Result[User]:
+        """
+        Retrieves a list of verified followers for a given user.
+
+        Parameters
+        ----------
+        user_id : :class:`str`
+            The ID of the user for whom to retrieve verified followers.
+        count : :class:`int`, default=20
+            The number of verified followers to retrieve.
+
+        Returns
+        -------
+        Result[:class:`User`]
+            A list of User objects representing the verified followers.
+        """
+        return await self._get_user_friendship(user_id, count, Endpoint.BLUE_VERIFIED_FOLLOWERS, cursor)
+
+    async def get_user_followers_you_know(
+        self, user_id: str, count: int = 20, cursor: str | None = None
+    ) -> Result[User]:
+        """
+        Retrieves a list of common followers.
+
+        Parameters
+        ----------
+        user_id : :class:`str`
+            The ID of the user for whom to retrieve followers you might know.
+        count : :class:`int`, default=20
+            The number of followers you might know to retrieve.
+
+        Returns
+        -------
+        Result[:class:`User`]
+            A list of User objects representing the followers you might know.
+        """
+        return await self._get_user_friendship(user_id, count, Endpoint.FOLLOWERS_YOU_KNOW, cursor)
+
+    async def get_user_following(self, user_id: str, count: int = 20, cursor: str | None = None) -> Result[User]:
+        """
+        Retrieves a list of users whom the given user is following.
+
+        Parameters
+        ----------
+        user_id : :class:`str`
+            The ID of the user for whom to retrieve the following users.
+        count : :class:`int`, default=20
+            The number of following users to retrieve.
+
+        Returns
+        -------
+        Result[:class:`User`]
+            A list of User objects representing the users being followed.
+        """
+        return await self._get_user_friendship(user_id, count, Endpoint.FOLLOWING, cursor)
+
+    async def get_user_subscriptions(self, user_id: str, count: int = 20, cursor: str | None = None) -> Result[User]:
+        """
+        Retrieves a list of users to which the specified user is subscribed.
+
+        Parameters
+        ----------
+        user_id : :class:`str`
+            The ID of the user for whom to retrieve subscriptions.
+        count : :class:`int`, default=20
+            The number of subscriptions to retrieve.
+
+        Returns
+        -------
+        Result[:class:`User`]
+            A list of User objects representing the subscribed users.
+        """
+        return await self._get_user_friendship(user_id, count, Endpoint.SUBSCRIPTIONS, cursor)
+
+    async def _send_dm(self, conversation_id: str, text: str, media_id: str | None, reply_to: str | None) -> dict:
+        """
+        Base function to send dm.
+        """
+        data = {
+            'cards_platform': 'Web-12',
+            'conversation_id': conversation_id,
+            'dm_users': False,
+            'include_cards': 1,
+            'include_quote_count': True,
+            'recipient_ids': False,
+            'text': text,
+        }
+        if media_id is not None:
+            data['media_id'] = media_id
+        if reply_to is not None:
+            data['reply_to_dm_id'] = reply_to
+
+        return (await self.http.post(Endpoint.SEND_DM, json=data, headers=self._base_headers)).json()
+
+    async def _get_dm_history(self, conversation_id: str, max_id: str | None = None) -> dict:
+        """
+        Base function to get dm history.
+        """
+        params = {'context': 'FETCH_DM_CONVERSATION_HISTORY'}
+        if max_id is not None:
+            params['max_id'] = max_id
+
+        return (
+            await self.http.get(
+                Endpoint.CONVERSASION.format(conversation_id), params=params, headers=self._base_headers
+            )
+        ).json()
+
+    async def send_dm(
+        self, user_id: str, text: str, media_id: str | None = None, reply_to: str | None = None
+    ) -> Message:
+        """
+        Send a direct message to a user.
+
+        Parameters
+        ----------
+        user_id : :class:`str`
+            The ID of the user to whom the direct message will be sent.
+        text : :class:`str`
+            The text content of the direct message.
+        media_id : :class:`str`, default=None
+            The media ID associated with any media content
+            to be included in the message.
+            Media ID can be received by using the :func:`.upload_media` method.
+        reply_to : :class:`str`, default=None
+            Message ID to reply to.
+
+        Returns
+        -------
+        :class:`Message`
+            `Message` object containing information about the message sent.
+
+        Examples
+        --------
+        >>> # send DM with media
+        >>> user_id = '000000000'
+        >>> media_id = await client.upload_media('image.png')
+        >>> message = await client.send_dm(user_id, 'text', media_id)
+        >>> print(message)
+        <Message id='...'>
+
+        See Also
+        --------
+        .upload_media
+        .delete_dm
+        """
+        response = await self._send_dm(f'{user_id}-{await self.user_id()}', text, media_id, reply_to)
+
+        message_data = find_dict(response, 'message_data')[0]
+        users = list(response['users'].values())
+        return Message(
+            self, message_data, users[0]['id_str'], users[1]['id_str'] if len(users) == 2 else users[0]['id_str']
+        )
+
+    async def add_reaction_to_message(self, message_id: str, conversation_id: str, emoji: str) -> Response:
+        """
+        Adds a reaction emoji to a specific message in a conversation.
+
+        Parameters
+        ----------
+        message_id : :class:`str`
+            The ID of the message to which the reaction emoji will be added.
+            Group ID ('00000000') or partner_ID-your_ID ('00000000-00000001')
+        conversation_id : :class:`str`
+            The ID of the conversation containing the message.
+        emoji : :class:`str`
+            The emoji to be added as a reaction.
+
+        Returns
+        -------
+        :class:`httpx.Response`
+            Response returned from twitter api.
+
+        Examples
+        --------
+        >>> message_id = '00000000'
+        >>> conversation_id = f'00000001-{await client.user_id()}'
+        >>> await client.add_reaction_to_message(message_id, conversation_id, 'Emoji here')
+        """
+        variables = {
+            'messageId': message_id,
+            'conversationId': conversation_id,
+            'reactionTypes': ['Emoji'],
+            'emojiReactions': [emoji],
+        }
+        data = {'variables': variables, 'queryId': get_query_id(Endpoint.MESSAGE_ADD_REACTION)}
+        response = await self.http.post(Endpoint.MESSAGE_ADD_REACTION, json=data, headers=self._base_headers)
+        return response
+
+    async def remove_reaction_from_message(self, message_id: str, conversation_id: str, emoji: str) -> Response:
+        """
+        Remove a reaction from a message.
+
+        Parameters
+        ----------
+        message_id : :class:`str`
+            The ID of the message from which to remove the reaction.
+        conversation_id : :class:`str`
+            The ID of the conversation where the message is located.
+            Group ID ('00000000') or partner_ID-your_ID ('00000000-00000001')
+        emoji : :class:`str`
+            The emoji to remove as a reaction.
+
+        Returns
+        -------
+        :class:`httpx.Response`
+            Response returned from twitter api.
+
+        Examples
+        --------
+        >>> message_id = '00000000'
+        >>> conversation_id = f'00000001-{await client.user_id()}'
+        >>> await client.remove_reaction_from_message(message_id, conversation_id, 'Emoji here')
+        """
+        variables = {
+            'conversationId': conversation_id,
+            'messageId': message_id,
+            'reactionTypes': ['Emoji'],
+            'emojiReactions': [emoji],
+        }
+        data = {'variables': variables, 'queryId': get_query_id(Endpoint.MESSAGE_REMOVE_REACTION)}
+        response = await self.http.post(Endpoint.MESSAGE_REMOVE_REACTION, json=data, headers=self._base_headers)
+        return response
+
+    async def delete_dm(self, message_id: str) -> Response:
+        """
+        Deletes a direct message with the specified message ID.
+
+        Parameters
+        ----------
+        message_id : :class:`str`
+            The ID of the direct message to be deleted.
+
+        Returns
+        -------
+        :class:`httpx.Response`
+            Response returned from twitter api.
+
+        Examples
+        --------
+        >>> await client.delete_dm('0000000000')
+        """
+
+        data = {'variables': {'messageId': message_id}, 'queryId': get_query_id(Endpoint.DELETE_DM)}
+        response = await self.http.post(Endpoint.DELETE_DM, json=data, headers=self._base_headers)
+        return response
+
+    async def get_dm_history(self, user_id: str, max_id: str | None = None) -> Result[Message]:
+        """
+        Retrieves the DM conversation history with a specific user.
+
+        Parameters
+        ----------
+        user_id : :class:`str`
+            The ID of the user with whom the DM conversation
+            history will be retrieved.
+        max_id : :class:`str`, default=None
+            If specified, retrieves messages older than the specified max_id.
+
+        Returns
+        -------
+        Result[:class:`Message`]
+            A Result object containing a list of Message objects representing
+            the DM conversation history.
+
+        Examples
+        --------
+        >>> messages = await client.get_dm_history('0000000000')
+        >>> for message in messages:
+        >>>     print(message)
+        <Message id="...">
+        <Message id="...">
+        ...
+        ...
+
+        >>> more_messages = await messages.next()  # Retrieve more messages
+        >>> for message in more_messages:
+        >>>     print(message)
+        <Message id="...">
+        <Message id="...">
+        ...
+        ...
+        """
+        response = await self._get_dm_history(f'{user_id}-{await self.user_id()}', max_id)
+
+        items = response['conversation_timeline']['entries']
+        messages = []
+        for item in items:
+            message_info = item['message']['message_data']
+            messages.append(Message(self, message_info, message_info['sender_id'], message_info['recipient_id']))
+
+        return Result(messages, partial(self.get_dm_history, user_id, messages[-1].id), messages[-1].id)
+
+    async def send_dm_to_group(
+        self, group_id: str, text: str, media_id: str | None = None, reply_to: str | None = None
+    ) -> GroupMessage:
+        """
+        Sends a message to a group.
+
+        Parameters
+        ----------
+        group_id : :class:`str`
+            The ID of the group in which the direct message will be sent.
+        text : :class:`str`
+            The text content of the direct message.
+        media_id : :class:`str`, default=None
+            The media ID associated with any media content
+            to be included in the message.
+            Media ID can be received by using the :func:`.upload_media` method.
+        reply_to : :class:`str`, default=None
+            Message ID to reply to.
+
+        Returns
+        -------
+        :class:`GroupMessage`
+            `GroupMessage` object containing information about
+            the message sent.
+
+        Examples
+        --------
+        >>> # send DM with media
+        >>> group_id = '000000000'
+        >>> media_id = await client.upload_media('image.png')
+        >>> message = await client.send_dm_to_group(group_id, 'text', media_id)
+        >>> print(message)
+        <GroupMessage id='...'>
+
+        See Also
+        --------
+        .upload_media
+        .delete_dm
+        """
+        response = await self._send_dm(group_id, text, media_id, reply_to)
+
+        message_data = find_dict(response, 'message_data')[0]
+        users = list(response['users'].values())
+        return GroupMessage(self, message_data, users[0]['id_str'], group_id)
+
+    async def get_group_dm_history(self, group_id: str, max_id: str | None = None) -> Result[GroupMessage]:
+        """
+        Retrieves the DM conversation history in a group.
+
+        Parameters
+        ----------
+        group_id : :class:`str`
+            The ID of the group in which the DM conversation
+            history will be retrieved.
+        max_id : :class:`str`, default=None
+            If specified, retrieves messages older than the specified max_id.
+
+        Returns
+        -------
+        Result[:class:`GroupMessage`]
+            A Result object containing a list of GroupMessage objects
+            representing the DM conversation history.
+
+        Examples
+        --------
+        >>> messages = await client.get_group_dm_history('0000000000')
+        >>> for message in messages:
+        >>>     print(message)
+        <GroupMessage id="...">
+        <GroupMessage id="...">
+        ...
+        ...
+
+        >>> more_messages = await messages.next()  # Retrieve more messages
+        >>> for message in more_messages:
+        >>>     print(message)
+        <GroupMessage id="...">
+        <GroupMessage id="...">
+        ...
+        ...
+        """
+        response = await self._get_dm_history(group_id, max_id)
+
+        items = response['conversation_timeline']['entries']
+        messages = []
+        for item in items:
+            if 'message' not in item:
+                continue
+            message_info = item['message']['message_data']
+            messages.append(GroupMessage(self, message_info, message_info['sender_id'], group_id))
+
+        return Result(messages, partial(self.get_group_dm_history, group_id, messages[-1].id), messages[-1].id)
+
+    async def get_group(self, group_id: str) -> Group:
+        """
+        Fetches a guild by ID.
+
+        Parameters
+        ----------
+        group_id : :class:`str`
+            The ID of the group to retrieve information for.
+
+        Returns
+        -------
+        :class:`Group`
+            An object representing the retrieved group.
+        """
+        params = {
+            'context': 'FETCH_DM_CONVERSATION_HISTORY',
+            'include_conversation_info': True,
+        }
+        response = (
+            await self.http.get(Endpoint.CONVERSASION.format(group_id), params=params, headers=self._base_headers)
+        ).json()
+        return Group(self, group_id, response)
+
+    async def add_members_to_group(self, group_id: str, user_ids: list[str]) -> Response:
+        """Adds members to a group.
+
+        Parameters
+        ----------
+        group_id : :class:`str`
+            ID of the group to which the member is to be added.
+        user_ids : list[:class:`str`]
+            List of IDs of users to be added.
+
+        Returns
+        -------
+        :class:`httpx.Response`
+            Response returned from twitter api.
+
+        Examples
+        --------
+        >>> group_id = '...'
+        >>> members = ['...']
+        >>> await client.add_members_to_group(group_id, members)
+        """
+        data = {
+            'variables': {'addedParticipants': user_ids, 'conversationId': group_id},
+            'queryId': get_query_id(Endpoint.ADD_MEMBER_TO_GROUP),
+        }
+        response = await self.http.post(Endpoint.ADD_MEMBER_TO_GROUP, json=data, headers=self._base_headers)
+        return response
+
+    async def change_group_name(self, group_id: str, name: str) -> Response:
+        """Changes group name
+
+        Parameters
+        ----------
+        group_id : :class:`str`
+            ID of the group to be renamed.
+        name : :class:`str`
+            New name.
+
+        Returns
+        -------
+        :class:`httpx.Response`
+            Response returned from twitter api.
+        """
+        data = urlencode({'name': name})
+        headers = self._base_headers
+        headers['content-type'] = 'application/x-www-form-urlencoded'
+        response = await self.http.post(Endpoint.CHANGE_GROUP_NAME.format(group_id), data=data, headers=headers)
+        return response
+
+    async def create_list(self, name: str, description: str = '', is_private: bool = False) -> List:
+        """
+        Creates a list.
+
+        Parameters
+        ----------
+        name : :class:`str`
+            The name of the list.
+        description : :class:`str`, default=''
+            The description of the list.
+        is_private : :class:`bool`, default=False
+            Indicates whether the list is private (True) or public (False).
+
+        Returns
+        -------
+        :class:`List`
+            The created list.
+
+        Examples
+        --------
+        >>> list = await client.create_list('list name', 'list description', is_private=True)
+        >>> print(list)
+        <List id="...">
+        """
+        variables = {'isPrivate': is_private, 'name': name, 'description': description}
+        data = {'variables': variables, 'features': LIST_FEATURES, 'queryId': get_query_id(Endpoint.CREATE_LIST)}
+        response = (await self.http.post(Endpoint.CREATE_LIST, json=data, headers=self._base_headers)).json()
+        list_info = find_dict(response, 'list')[0]
+        return List(self, list_info)
+
+    async def edit_list_banner(self, list_id: str, media_id: str) -> Response:
+        """
+        Edit the banner image of a list.
+
+        Parameters
+        ----------
+        list_id : :class:`str`
+            The ID of the list.
+        media_id : :class:`str`
+            The ID of the media to use as the new banner image.
+
+        Returns
+        -------
+        :class:`httpx.Response`
+            Response returned from twitter api.
+
+        Examples
+        --------
+        >>> list_id = '...'
+        >>> media_id = await client.upload_media('image.png')
+        >>> await client.edit_list_banner(list_id, media_id)
+        """
+        variables = {'listId': list_id, 'mediaId': media_id}
+        data = {'variables': variables, 'features': LIST_FEATURES, 'queryId': get_query_id(Endpoint.EDIT_LIST_BANNER)}
+        response = await self.http.post(Endpoint.EDIT_LIST_BANNER, json=data, headers=self._base_headers)
+        return response
+
+    async def delete_list_banner(self, list_id: str) -> Response:
+        """Deletes list banner.
+
+        Parameters
+        ----------
+        list_id : :class:`str`
+            ID of the list from which the banner is to be removed.
+
+        Returns
+        -------
+        :class:`httpx.Response`
+            Response returned from twitter api.
+        """
+        data = {
+            'variables': {'listId': list_id},
+            'features': LIST_FEATURES,
+            'queryId': get_query_id(Endpoint.DELETE_LIST_BANNER),
+        }
+        response = await self.http.post(Endpoint.DELETE_LIST_BANNER, json=data, headers=self._base_headers)
+        return response
+
+    async def edit_list(
+        self, list_id: str, name: str | None = None, description: str | None = None, is_private: bool | None = None
+    ) -> List:
+        """
+        Edits list information.
+
+        Parameters
+        ----------
+        list_id : :class:`str`
+            The ID of the list to edit.
+        name : :class:`str`, default=None
+            The new name for the list.
+        description : :class:`str`, default=None
+            The new description for the list.
+        is_private : :class:`bool`, default=None
+            Indicates whether the list should be private
+            (True) or public (False).
+
+        Returns
+        -------
+        :class:`List`
+            The updated Twitter list.
+
+        Examples
+        --------
+        >>> await client.edit_list('new name', 'new description', True)
+        """
+        variables = {'listId': list_id}
+        if name is not None:
+            variables['name'] = name
+        if description is not None:
+            variables['description'] = description
+        if is_private is not None:
+            variables['isPrivate'] = is_private
+        data = {'variables': variables, 'features': LIST_FEATURES, 'queryId': get_query_id(Endpoint.UPDATE_LIST)}
+        response = (await self.http.post(Endpoint.UPDATE_LIST, json=data, headers=self._base_headers)).json()
+        list_info = find_dict(response, 'list')[0]
+        return List(self, list_info)
+
+    async def add_list_member(self, list_id: str, user_id: str) -> Response:
+        """
+        Adds a user to a list.
+
+        Parameters
+        ----------
+        list_id : :class:`str`
+            The ID of the list.
+        user_id : :class:`str`
+            The ID of the user to add to the list.
+
+        Returns
+        -------
+        :class:`httpx.Response`
+            Response returned from twitter api.
+
+        Examples
+        --------
+        >>> await client.add_list_member('list id', 'user id')
+        """
+        variables = {'listId': list_id, 'userId': user_id}
+        data = {'variables': variables, 'features': LIST_FEATURES, 'queryId': get_query_id(Endpoint.LIST_ADD_MEMBER)}
+        response = await self.http.post(Endpoint.LIST_ADD_MEMBER, json=data, headers=self._base_headers)
+        return response
+
+    async def remove_list_member(self, list_id: str, user_id: str) -> Response:
+        """
+        Removes a user from a list.
+
+        Parameters
+        ----------
+        list_id : :class:`str`
+            The ID of the list.
+        user_id : :class:`str`
+            The ID of the user to remove from the list.
+
+        Returns
+        -------
+        :class:`httpx.Response`
+            Response returned from twitter api.
+
+        Examples
+        --------
+        >>> await client.remove_list_member('list id', 'user id')
+        """
+        variables = {'listId': list_id, 'userId': user_id}
+        data = {'variables': variables, 'features': LIST_FEATURES, 'queryId': get_query_id(Endpoint.LIST_REMOVE_MEMBER)}
+        response = await self.http.post(Endpoint.LIST_REMOVE_MEMBER, json=data, headers=self._base_headers)
+        return response
+
+    async def get_lists(self, count: int = 100, cursor: str = None) -> Result[List]:
+        """
+        Retrieves a list of user lists.
+
+        Parameters
+        ----------
+        count : :class:`int`
+            The number of lists to retrieve.
+
+        Returns
+        -------
+        Result[:class:`List`]
+            Retrieved lists.
+
+        Examples
+        --------
+        >>> lists = client.get_lists()
+        >>> for list_ in lists:
+        ...     print(list_)
+        <List id="...">
+        <List id="...">
+        ...
+        ...
+        >>> more_lists = lists.next()  # Retrieve more lists
+        """
+        variables = {'count': count}
+        if cursor is not None:
+            variables['cursor'] = cursor
+        params = flatten_params({'variables': variables, 'features': FEATURES})
+        response = (await self.http.get(Endpoint.LIST_MANAGEMENT, params=params, headers=self._base_headers)).json()
+
+        entries = find_dict(response, 'entries')[0]
+        items = find_dict(entries, 'items')
+
+        if len(items) < 2:
+            return Result([])
+
+        lists = []
+        for list in items[1]:
+            lists.append(List(self, list['item']['itemContent']['list']))
+
+        next_cursor = entries[-1]['content']['value']
+
+        return Result(lists, partial(self.get_lists, count, next_cursor), next_cursor)
+
+    async def get_list(self, list_id: str) -> List:
+        """
+        Retrieve list by ID.
+
+        Parameters
+        ----------
+        list_id : :class:`str`
+            The ID of the list to retrieve.
+
+        Returns
+        -------
+        :class:`List`
+            List object.
+        """
+        params = flatten_params({'variables': {'listId': list_id}, 'features': LIST_FEATURES})
+        response = (await self.http.get(Endpoint.LIST_BY_REST_ID, params=params, headers=self._base_headers)).json()
+        list_info = find_dict(response, 'list')[0]
+        return List(self, list_info)
+
+    async def get_list_tweets(self, list_id: str, count: int = 20, cursor: str | None = None) -> Result[Tweet]:
+        """
+        Retrieves tweets from a list.
+
+        Parameters
+        ----------
+        list_id : :class:`str`
+            The ID of the list to retrieve tweets from.
+        count : :class:`int`, default=20
+            The number of tweets to retrieve.
+        cursor : :class:`str`, default=None
+            The cursor for pagination.
+
+        Returns
+        -------
+        Result[:class:`Tweet`]
+            A Result object containing the retrieved tweets.
+
+        Examples
+        --------
+        >>> tweets = await client.get_list_tweets('list id')
+        >>> for tweet in tweets:
+        ...     print(tweet)
+        <Tweet id="...">
+        <Tweet id="...">
+        ...
+        ...
+
+        >>> more_tweets = await tweets.next()  # Retrieve more tweets
+        >>> for tweet in more_tweets:
+        ...     print(tweet)
+        <Tweet id="...">
+        <Tweet id="...">
+        ...
+        ...
+        """
+        variables = {'listId': list_id, 'count': count}
+        if cursor is not None:
+            variables['cursor'] = cursor
+        params = flatten_params({'variables': variables, 'features': FEATURES})
+        response = (await self.http.get(Endpoint.LIST_LATEST_TWEETS, params=params, headers=self._base_headers)).json()
+
+        items = find_dict(response, 'entries')[0]
+        next_cursor = items[-1]['content']['value']
+
+        results = []
+        for item in items:
+            if not item['entryId'].startswith('tweet'):
+                continue
+
+            tweet = tweet_from_data(self, item)
+            if tweet is not None:
+                results.append(tweet)
+
+        return Result(results, partial(self.get_list_tweets, list_id, count, next_cursor), next_cursor)
+
+    async def _get_list_users(self, endpoint: str, list_id: str, count: int, cursor: str) -> Result[User]:
+        """
+        Base function to retrieve the users associated with a list.
+        """
+        variables = {
+            'listId': list_id,
+            'count': count,
+        }
+        if cursor is not None:
+            variables['cursor'] = cursor
+        params = flatten_params({'variables': variables, 'features': FEATURES})
+        response = (await self.http.get(endpoint, params=params, headers=self._base_headers)).json()
+
+        items = find_dict(response, 'entries')[0]
+        results = []
+        for item in items:
+            entry_id = item['entryId']
+            if entry_id.startswith('user'):
+                user_info = find_dict(item, 'result')[0]
+                results.append(User(self, user_info))
+            elif entry_id.startswith('cursor-bottom'):
+                next_cursor = item['content']['value']
+                break
+
+        async def _get_more_users():
+            return await self._get_list_users(endpoint, list_id, count, next_cursor)
+
+        return Result(results, _get_more_users, next_cursor)
+
+    async def get_list_members(self, list_id: str, count: int = 20, cursor: str | None = None) -> Result[User]:
+        """Retrieves members of a list.
+
+        Parameters
+        ----------
+        list_id : :class:`str`
+            List ID.
+        count : int, default=20
+            Number of members to retrieve.
+
+        Returns
+        -------
+        Result[:class:`User`]
+            Members of a list
+
+        Examples
+        --------
+        >>> members = client.get_list_members(123456789)
+        >>> for member in members:
+        ...     print(member)
+        <User id="...">
+        <User id="...">
+        ...
+        ...
+        >>> more_members = members.next()  # Retrieve more members
+        """
+        return await self._get_list_users(Endpoint.LIST_MEMBERS, list_id, count, cursor)
+
+    async def get_list_subscribers(self, list_id: str, count: int = 20, cursor: str | None = None) -> Result[User]:
+        """Retrieves subscribers of a list.
+
+        Parameters
+        ----------
+        list_id : :class:`str`
+            List ID.
+        count : :class:`int`, default=20
+            Number of subscribers to retrieve.
+
+        Returns
+        -------
+        Result[:class:`User`]
+            Subscribers of a list
+
+        Examples
+        --------
+        >>> members = client.get_list_subscribers(123456789)
+        >>> for subscriber in subscribers:
+        ...     print(subscriber)
+        <User id="...">
+        <User id="...">
+        ...
+        ...
+        >>> more_subscribers = members.next()  # Retrieve more subscribers
+        """
+        return await self._get_list_users(Endpoint.LIST_SUBSCRIBERS, list_id, count, cursor)
+
+    async def search_list(self, query: str, count: int = 20, cursor: str | None = None) -> Result[List]:
+        """
+        Search for lists based on the provided query.
+
+        Parameters
+        ----------
+        query : :class:`str`
+            The search query.
+        count : :class:`int`, default=20
+            The number of lists to retrieve.
+
+        Returns
+        -------
+        Result[:class:`List`]
+            An instance of the `Result` class containing the
+            search results.
+
+        Examples
+        --------
+        >>> lists = await client.search_list('query')
+        >>> for list in lists:
+        ...     print(list)
+        <List id="...">
+        <List id="...">
+        ...
+
+        >>> more_lists = await lists.next()  # Retrieve more lists
+        """
+        response = await self._search(query, 'Lists', count, cursor)
+        entries = find_dict(response, 'entries')[0]
+
+        if cursor is None:
+            items = entries[0]['content']['items']
+        else:
+            items = find_dict(response, 'moduleItems')[0]
+
+        lists = []
+        for item in items:
+            lists.append(List(self, item['item']['itemContent']['list']))
+        next_cursor = entries[-1]['content']['value']
+
+        return Result(lists, partial(self.search_list, query, count, next_cursor), next_cursor)
+
+    async def get_notifications(
+        self, type: Literal['All', 'Verified', 'Mentions'], count: int = 40, cursor: str | None = None
+    ) -> Result[Notification]:
+        """
+        Retrieve notifications based on the provided type.
+
+        Parameters
+        ----------
+        type : {'All', 'Verified', 'Mentions'}
+            Type of notifications to retrieve.
+            All: All notifications
+            Verified: Notifications relating to authenticated users
+            Mentions: Notifications with mentions
+        count : :class:`int`, default=40
+            Number of notifications to retrieve.
+
+        Returns
+        -------
+        Result[:class:`Notification`]
+            List of retrieved notifications.
+
+        Examples
+        --------
+        >>> notifications = await client.get_notifications('All')
+        >>> for notification in notifications:
+        ...     print(notification)
+        <Notification id="...">
+        <Notification id="...">
+        ...
+        ...
+
+        >>> # Retrieve more notifications
+        >>> more_notifications = await notifications.next()
+        """
+        type = type.capitalize()
+
+        endpoint = {
+            'All': Endpoint.NOTIFICATIONS_ALL,
+            'Verified': Endpoint.NOTIFICATIONS_VERIFIED,
+            'Mentions': Endpoint.NOTIFICATIONS_MENTIONES,
+        }[type]
+
+        params = {'count': count}
+        if cursor is not None:
+            params['cursor'] = cursor
+
+        response = (await self.http.get(endpoint, params=params, headers=self._base_headers)).json()
+
+        global_objects = response['globalObjects']
+        users = {id: User(self, build_user_data(data)) for id, data in global_objects.get('users', {}).items()}
+        tweets = {}
+
+        for id, tweet_data in global_objects.get('tweets', {}).items():
+            user_id = tweet_data['user_id_str']
+            user = users[user_id]
+            tweet = Tweet(self, build_tweet_data(tweet_data), user)
+            tweets[id] = tweet
+
+        notifications = []
+
+        for notification in global_objects.get('notifications', {}).values():
+            user_actions = notification['template']['aggregateUserActionsV1']
+            target_objects = user_actions['targetObjects']
+            if target_objects and 'tweet' in target_objects[0]:
+                tweet_id = target_objects[0]['tweet']['id']
+                tweet = tweets[tweet_id]
+            else:
+                tweet = None
+
+            from_users = user_actions['fromUsers']
+            if from_users and 'user' in from_users[0]:
+                user_id = from_users[0]['user']['id']
+                user = users[user_id]
+            else:
+                user = None
+
+            notifications.append(Notification(self, notification, tweet, user))
+
+        entries = find_dict(response, 'entries')[0]
+        cursor_bottom_entry = [i for i in entries if i['entryId'].startswith('cursor-bottom')]
+        if cursor_bottom_entry:
+            next_cursor = find_dict(cursor_bottom_entry[0], 'value')[0]
+        else:
+            next_cursor = None
+
+        return Result(notifications, partial(self.get_notifications, type, count, next_cursor), next_cursor)
+
+    async def search_community(self, query: str, cursor: str | None = None) -> Result[Community]:
+        """
+        Searchs communities based on the specified query.
+
+        Parameters
+        ----------
+        query : :class:`str`
+            The search query.
+
+        Returns
+        -------
+        Result[:class:`Community`]
+            List of retrieved communities.
+
+        Examples
+        --------
+        >>> communities = await client.search_communities('query')
+        >>> for community in communities:
+        ...     print(community)
+        <Community id="...">
+        <Community id="...">
+        ...
+
+        >>> # Retrieve more communities
+        >>> more_communities = await communities.next()
+        """
+        variables = {
+            'query': query,
+        }
+        if cursor is not None:
+            variables['cursor'] = cursor
+        params = flatten_params({'variables': variables})
+        response = (await self.http.get(Endpoint.SEARCH_COMMUNITY, params=params, headers=self._base_headers)).json()
+
+        items = find_dict(response, 'items_results')[0]
+        communities = []
+        for item in items:
+            communities.append(Community(self, item['result']))
+        next_cursor_ = find_dict(response, 'next_cursor')
+        next_cursor = next_cursor_[0] if next_cursor_ else None
+        if next_cursor is None:
+            fetch_next_result = None
+        else:
+            fetch_next_result = partial(self.search_community, query, next_cursor)
+        return Result(communities, fetch_next_result, next_cursor)
+
+    async def get_community(self, community_id: str) -> Community:
+        """
+        Retrieves community by ID.
+
+        Parameters
+        ----------
+        list_id : :class:`str`
+            The ID of the community to retrieve.
+
+        Returns
+        -------
+        :class:`Community`
+            Community object.
+        """
+        params = flatten_params(
+            {
+                'variables': {'communityId': community_id},
+                'features': {'c9s_list_members_action_api_enabled': False, 'c9s_superc9s_indication_enabled': False},
+            }
+        )
+        response = (await self.http.get(Endpoint.GET_COMMUNITY, params=params, headers=self._base_headers)).json()
+        community_data = find_dict(response, 'result')[0]
+        return Community(self, community_data)
+
+    async def get_community_tweets(
+        self,
+        community_id: str,
+        tweet_type: Literal['Top', 'Latest', 'Media'],
+        count: int = 40,
+        cursor: str | None = None,
+    ) -> Result[Tweet]:
+        """
+        Retrieves tweets from a community.
+
+        Parameters
+        ----------
+        community_id : :class:`str`
+            The ID of the community.
+        tweet_type : {'Top', 'Latest', 'Media'}
+            The type of tweets to retrieve.
+        count : :class:`int`, default=40
+            The number of tweets to retrieve.
+
+        Returns
+        -------
+        Result[:class:`Tweet`]
+            List of retrieved tweets.
+
+        Examples
+        --------
+        >>> community_id = '...'
+        >>> tweets = await client.get_community_tweets(community_id, 'Latest')
+        >>> for tweet in tweets:
+        ...     print(tweet)
+        <Tweet id="...">
+        <Tweet id="...">
+        ...
+        >>> more_tweets = await tweets.next()  # Retrieve more tweets
+        """
+        tweet_type = tweet_type.capitalize()
+
+        variables = {'communityId': community_id, 'count': count, 'withCommunity': True}
+
+        if tweet_type == 'Media':
+            endpoint = Endpoint.COMMUNITY_MEDIA
+        else:
+            endpoint = Endpoint.COMMUNITY_TWEETS
+            variables['rankingMode'] = {'Top': 'Relevance', 'Latest': 'Recency'}[tweet_type]
+
+        if cursor is not None:
+            variables['cursor'] = cursor
+
+        params = flatten_params({'variables': variables, 'features': COMMUNITY_TWEETS_FEATURES})
+        response = (await self.http.get(endpoint, params=params, headers=self._base_headers)).json()
+
+        entries = find_dict(response, 'entries')[0]
+        if tweet_type == 'Media':
+            if cursor is None:
+                items = entries[0]['content']['items']
+                next_cursor = entries[-1]['content']['value']
+                previous_cursor = entries[-2]['content']['value']
+            else:
+                items = find_dict(response, 'moduleItems')[0]
+                next_cursor = entries[-1]['content']['value']
+                previous_cursor = entries[-2]['content']['value']
+        else:
+            items = entries
+            next_cursor = items[-1]['content']['value']
+            previous_cursor = items[-2]['content']['value']
+
+        tweets = []
+        for item in items:
+            if not item['entryId'].startswith(('tweet', 'communities-grid')):
+                continue
+
+            tweet = tweet_from_data(self, item)
+            if tweet is not None:
+                tweets.append(tweet)
+
+        return Result(
+            tweets,
+            partial(self.get_community_tweets, community_id, tweet_type, count, next_cursor),
+            next_cursor,
+            partial(self.get_community_tweets, community_id, tweet_type, count, previous_cursor),
+            previous_cursor,
+        )
+
+    async def get_communities_timeline(self, count: int = 20, cursor: str | None = None) -> Result[Tweet]:
+        """
+        Retrieves tweets from communities timeline.
+
+        Parameters
+        ----------
+        count : :class:`int`, default=20
+            The number of tweets to retrieve.
+
+        Returns
+        -------
+        Result[:class:`Tweet`]
+            List of retrieved tweets.
+
+        Examples
+        --------
+        >>> tweets = await client.get_communities_timeline()
+        >>> for tweet in tweets:
+        ...     print(tweet)
+        <Tweet id="...">
+        <Tweet id="...">
+        ...
+        >>> more_tweets = await tweets.next()  # Retrieve more tweets
+        """
+        variables = {'count': count, 'withCommunity': True}
+        if cursor is not None:
+            variables['cursor'] = cursor
+        params = flatten_params({'variables': variables, 'features': COMMUNITY_TWEETS_FEATURES})
+        response = (
+            await self.http.get(Endpoint.COMMUNITIES_TIMELINE, params=params, headers=self._base_headers)
+        ).json()
+        items = find_dict(response, 'entries')[0]
+        tweets = []
+        for item in items:
+            if not item['entryId'].startswith('tweet'):
+                continue
+            tweet_data = find_dict(item, 'result')[0]
+            if 'tweet' in tweet_data:
+                tweet_data = tweet_data['tweet']
+            user_data = tweet_data['core']['user_results']['result']
+            community_data = tweet_data['community_results']['result']
+            community_data['rest_id'] = community_data['id_str']
+            community = Community(self, community_data)
+            tweet = Tweet(self, tweet_data, User(self, user_data))
+            tweet.community = community
+            tweets.append(tweet)
+
+        next_cursor = items[-1]['content']['value']
+        previous_cursor = items[-2]['content']['value']
+
+        return Result(
+            tweets,
+            partial(self.get_communities_timeline, count, next_cursor),
+            next_cursor,
+            partial(self.get_communities_timeline, count, previous_cursor),
+            previous_cursor,
+        )
+
+    async def join_community(self, community_id: str) -> Community:
+        """
+        Join a community.
+
+        Parameters
+        ----------
+        community_id : :class:`str`
+            The ID of the community to join.
+
+        Returns
+        -------
+        :class:`Community`
+            The joined community.
+        """
+        data = {
+            'variables': {'communityId': community_id},
+            'features': JOIN_COMMUNITY_FEATURES,
+            'queryId': get_query_id(Endpoint.JOIN_COMMUNITY),
+        }
+        response = (await self.http.post(Endpoint.JOIN_COMMUNITY, json=data, headers=self._base_headers)).json()
+        community_data = response['data']['community_join']
+        community_data['rest_id'] = community_data['id_str']
+        return Community(self, community_data)
+
+    async def leave_community(self, community_id: str) -> Community:
+        """
+        Leave a community.
+
+        Parameters
+        ----------
+        community_id : :class:`str`
+            The ID of the community to leave.
+
+        Returns
+        -------
+        :class:`Community`
+            The left community.
+        """
+        data = {
+            'variables': {'communityId': community_id},
+            'features': JOIN_COMMUNITY_FEATURES,
+            'queryId': get_query_id(Endpoint.LEAVE_COMMUNITY),
+        }
+        response = (await self.http.post(Endpoint.LEAVE_COMMUNITY, json=data, headers=self._base_headers)).json()
+        community_data = response['data']['community_leave']
+        community_data['rest_id'] = community_data['id_str']
+        return Community(self, community_data)
+
+    async def request_to_join_community(self, community_id: str, answer: str | None = None) -> Community:
+        """
+        Request to join a community.
+
+        Parameters
+        ----------
+        community_id : :class:`str`
+            The ID of the community to request to join.
+        answer : :class:`str`, default=None
+            The answer to the join request.
+
+        Returns
+        -------
+        :class:`Community`
+            The requested community.
+        """
+        data = {
+            'variables': {'communityId': community_id, 'answer': '' if answer is None else answer},
+            'features': JOIN_COMMUNITY_FEATURES,
+            'queryId': get_query_id(Endpoint.REQUEST_TO_JOIN_COMMUNITY),
+        }
+        response = (
+            await self.http.post(Endpoint.REQUEST_TO_JOIN_COMMUNITY, json=data, headers=self._base_headers)
+        ).json()
+        community_data = find_dict(response, 'result')[0]
+        community_data['rest_id'] = community_data['id_str']
+        return Community(self, community_data)
+
+    async def _get_community_users(self, endpoint: str, community_id: str, count: int, cursor: str | None):
+        """
+        Base function to retrieve community users.
+        """
+        variables = {'communityId': community_id, 'count': count}
+        if cursor is not None:
+            variables['cursor'] = cursor
+        params = flatten_params(
+            {'variables': variables, 'features': {'responsive_web_graphql_timeline_navigation_enabled': True}}
+        )
+        response = (await self.http.get(endpoint, params=params, headers=self._base_headers)).json()
+
+        items = find_dict(response, 'items_results')[0]
+        users = []
+        for item in items:
+            if not 'result' in item:
+                continue
+            if item['result'].get('__typename') != 'User':
+                continue
+            users.append(CommunityMember(self, item['result']))
+
+        next_cursor_ = find_dict(response, 'next_cursor')
+        next_cursor = next_cursor_[0] if next_cursor_ else None
+
+        if next_cursor is None:
+            fetch_next_result = None
+        else:
+            fetch_next_result = partial(self._get_community_users, endpoint, community_id, count, next_cursor)
+        return Result(users, fetch_next_result, next_cursor)
+
+    async def get_community_members(
+        self, community_id: str, count: int = 20, cursor: str | None = None
+    ) -> Result[CommunityMember]:
+        """
+        Retrieves members of a community.
+
+        Parameters
+        ----------
+        community_id : :class:`str`
+            The ID of the community.
+        count : :class:`int`, default=20
+            The number of members to retrieve.
+
+        Returns
+        -------
+        Result[:class:`CommunityMember`]
+            List of retrieved members.
+        """
+        return await self._get_community_users(Endpoint.COMMUNITY_MEMBERS, community_id, count, cursor)
+
+    async def get_community_moderators(
+        self, community_id: str, count: int = 20, cursor: str | None = None
+    ) -> Result[CommunityMember]:
+        """
+        Retrieves moderators of a community.
+
+        Parameters
+        ----------
+        community_id : :class:`str`
+            The ID of the community.
+        count : :class:`int`, default=20
+            The number of moderators to retrieve.
+
+        Returns
+        -------
+        Result[:class:`CommunityMember`]
+            List of retrieved moderators.
+        """
+        return await self._get_community_users(Endpoint.COMMUNITY_MODERATORS, community_id, count, cursor)
+
+    async def search_community_tweet(
+        self, community_id: str, query: str, count: int = 20, cursor: str | None = None
+    ) -> Result[Tweet]:
+        """Searchs tweets in a community.
+
+        Parameters
+        ----------
+        community_id : :class:`str`
+            The ID of the community.
+        query : :class:`str`
+            The search query.
+        count : :class:`int`, default=20
+            The number of tweets to retrieve.
+
+        Returns
+        -------
+        Result[:class:`Tweet`]
+            List of retrieved tweets.
+        """
+        variables = {
+            'count': count,
+            'query': query,
+            'communityId': community_id,
+            'includePromotedContent': False,
+            'withBirdwatchNotes': True,
+            'withVoice': False,
+            'isListMemberTargetUserId': '0',
+            'withCommunity': False,
+            'withSafetyModeUserFields': True,
+        }
+        if cursor is not None:
+            variables['cursor'] = cursor
+        params = flatten_params({'variables': variables, 'features': COMMUNITY_TWEETS_FEATURES})
+        response = (
+            await self.http.get(Endpoint.SEARCH_COMMUNITY_TWEET, params=params, headers=self._base_headers)
+        ).json()
+
+        items = find_dict(response, 'entries')[0]
+        tweets = []
+        for item in items:
+            if not item['entryId'].startswith('tweet'):
+                continue
+
+            tweet = tweet_from_data(self, item)
+            if tweet is not None:
+                tweets.append(tweet)
+
+        next_cursor = items[-1]['content']['value']
+        previous_cursor = items[-2]['content']['value']
+
+        return Result(
+            tweets,
+            partial(self.search_community_tweet, community_id, query, count, next_cursor),
+            next_cursor,
+            partial(self.search_community_tweet, community_id, query, count, previous_cursor),
+            previous_cursor,
+        )